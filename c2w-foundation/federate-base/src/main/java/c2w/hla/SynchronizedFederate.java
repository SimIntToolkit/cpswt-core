<<<<<<< HEAD
/*
 * Copyright (c) 2008, Institute for Software Integrated Systems, Vanderbilt University
 * All rights reserved.
 *
 * Permission to use, copy, modify, and distribute this software and its
 * documentation for any purpose, without fee, and without written agreement is
 * hereby granted, provided that the above copyright notice, the following
 * two paragraphs and the author appear in all copies of this software.
 *
 * IN NO EVENT SHALL THE VANDERBILT UNIVERSITY BE LIABLE TO ANY PARTY FOR
 * DIRECT, INDIRECT, SPECIAL, INCIDENTAL, OR CONSEQUENTIAL DAMAGES ARISING OUT
 * OF THE USE OF THIS SOFTWARE AND ITS DOCUMENTATION, EVEN IF THE VANDERBILT
 * UNIVERSITY HAS BEEN ADVISED OF THE POSSIBILITY OF SUCH DAMAGE.
 *
 * THE VANDERBILT UNIVERSITY SPECIFICALLY DISCLAIMS ANY WARRANTIES,
 * INCLUDING, BUT NOT LIMITED TO, THE IMPLIED WARRANTIES OF MERCHANTABILITY
 * AND FITNESS FOR A PARTICULAR PURPOSE.  THE SOFTWARE PROVIDED HEREUNDER IS
 * ON AN "AS IS" BASIS, AND THE VANDERBILT UNIVERSITY HAS NO OBLIGATION TO
 * PROVIDE MAINTENANCE, SUPPORT, UPDATES, ENHANCEMENTS, OR MODIFICATIONS.
 * 
 * @author Harmon Nine
 * 
*/

package c2w.hla;

import c2w.hla.base.*;
import hla.rti.ArrayIndexOutOfBounds;
import hla.rti.AsynchronousDeliveryAlreadyEnabled;
import hla.rti.EnableTimeConstrainedPending;
import hla.rti.EnableTimeRegulationPending;
import hla.rti.EventRetractionHandle;
import hla.rti.FederateAlreadyExecutionMember;
import hla.rti.FederateNotExecutionMember;
import hla.rti.FederateOwnsAttributes;
import hla.rti.InvalidFederationTime;
import hla.rti.InvalidLookahead;
import hla.rti.InvalidResignAction;
import hla.rti.LogicalTime;
import hla.rti.RTIambassador;
import hla.rti.RTIinternalError;
import hla.rti.ReceivedInteraction;
import hla.rti.ReflectedAttributes;
import hla.rti.ResignAction;
import hla.rti.SynchronizationLabelNotAnnounced;
import hla.rti.TimeConstrainedAlreadyEnabled;
import hla.rti.TimeRegulationAlreadyEnabled;
import hla.rti.jlc.NullFederateAmbassador;
import hla.rti.jlc.RtiFactory;
import hla.rti.jlc.RtiFactoryFactory;

import java.io.File;
import java.util.ArrayList;
import java.util.HashSet;
import java.util.List;
import java.util.Set;
import java.util.concurrent.PriorityBlockingQueue;

import org.portico.impl.hla13.types.DoubleTime;
import org.portico.impl.hla13.types.DoubleTimeInterval;

/**
 * SynchronizedFederate is a class that simplifies interaction with the RTI.
 * <br/><br/>
 * All C2 Wind Tunnel federates should inherit, either directly or indirectly,
 * from SynchronizedFederate.  That is, the inheritance hierarchy for a federate
 * called MYFED should be (leaving out the NullFederateAmbassador from which
 * SynchronizedFederate inherits):
 * <br/><br/>
 * SynchronizedFederate <-- MYFEDBase (Automatically generated) <-- MYFED
 * <br/><br/>
 * or, in the case of using the Melder:
 * <br/><br/>
 * SynchronizedFederate <-- MYFED (melder package) <-- MYFEDBase (Automatically generated) <-- MYFED (scenario package)
 * <br/><br/>
 * The SynchonizedFederate provides the following facilities which simplify the
 * writing of a federate:
 * <ul>
 * <li>RTI creation/destruction ( {@link #createRTI()}, {@link #destroyRTI()} )</li>
 * <li>A means of acquiring a handle to the RTI ( {@link #getRTI()} )</li>
 * <li>Joining a federation ( {@link #joinFederation(String, String)} )</li>
 * <li>Time-constrained enable ( {@link #enableTimeConstrained()} )</li>
 * <li>Time-regulating enable ( {@link #enableTimeRegulation(double)}, {@link #enableTimeRegulation(double, double)} )</li>
 * <li>Asynchronous delivery enable ( {@link #enableAsynchronousDelivery()} )</li>
 * <li>3 standard synchronization points:  "Populate" "Run" and "Resign" and the
 * ability to indicate when your federate has achieved them
 * ( {@link #readyToPopulate()}, {@link #readyToRun()}, {@link #readyToResign()} )</li>
 * <li>Current federate time ( {@link #getCurrentTime()} )</li>
 * <li>Queuing mechanism for incoming RTI-interactions ( {@link #getNextInteraction()},
 * {@link #getNextInteractionNoWait()} ), which simplifies receiving these
 * interactions and avoids the possibility of a ConcurrentAccessAttempted exception.</li>
 * <li>Mechanism for discovering new object-class instances, as well as a queuing
 * mechanism for incoming attribute-reflections ( {@link #getNextObjectReflector()},
 * {@link #getNextObjectReflectorNoWait()} ), which simplifies discovering objects
 * and reflecting their attributes, as well as avoid ConcurrentAccessAttempted
 * exceptions.</li>
 * <li>A means for requesting specific federation times and synchronizing with the
 * federation at these times to send interactions and attribute updates
 * ( {@link AdvanceTimeThread}, {@link AdvanceTimeRequest},
 * {@link #putAdvanceTimeRequest(c2w.hla.base.AdvanceTimeRequest)},
 * {@link AdvanceTimeRequest#requestSyncStart()}, {@link AdvanceTimeRequest#requestSyncEnd()},
 * {@link #startAdvanceTimeThread()} )</li>
 * </ul>
 *
 * @author Harmon Nine
 */
public class SynchronizedFederate extends NullFederateAmbassador {

    private RTIambassador _rti;

    public static final String FEDERATION_MANAGER_NAME = "manager";

    public static final String ReadyToPopulateSynch = "readyToPopulate";
    public static final String ReadyToRunSynch = "readyToRun";
    public static final String ReadyToResignSynch = "readyToResign";

    public static int logId = 0;

    private Set<String> _achievedSynchronizationPoints = new HashSet<String>();

    private boolean _timeConstrainedNotEnabled = true;
    private boolean _timeRegulationNotEnabled = true;
    private boolean _simEndNotSubscribed = true;

    private boolean _timeAdvanceNotGranted = true;

    private boolean _advanceTimeThreadNotStarted = true;

    private String _federateId = "";
    private String _federationId = "";
    private File _lockFile;

    private double _lookahead = 0.0;

    protected int federateRTIInitWaitTime = 200;

    public void setLookahead(double lookahead) {
        _lookahead = lookahead;
    }

    public double getLookahead() {
        return _lookahead;
    }

    protected FederateState federateState = FederateState.INITIALIZING;
    public FederateState getFederateState() {
        return this.federateState;
    }
    public boolean setFederateState(FederateState newState) {

        // TODO: add Mutex

        if(this.federateState.CanTransitionTo(newState)) {
            FederateState prevState = this.federateState;
            this.federateState = newState;

            // fire FederateStateChanged event - notify listeners
            this.fireFederateStateChanged(prevState, newState);

            return true;
        }
        return false;
    }

    /**
     * Event listeners for FederateStateChange events
     */
    private List<FederateStateChangeListener> federateChangeEventListeners = new ArrayList<>();

    public SynchronizedFederate() {

    }

    /**
     * Get a handle to the RTI.
     *
     * @return handle (of type RTIambassador) to the RTI.  This can be used as
     * an argument to {@link InteractionRoot#sendInteraction(RTIambassador)} or
     * {@link ObjectRoot#updateAttributeValues(RTIambassador)} calls, for instance.
     */
    public RTIambassador getRTI() {
        return _rti;
    }

    /**
     * DO NOT USE -- Should only be used directly by the SynchronizedFederate class.
     * Returns the value of the "timeAdvanceNotGranted" flag.
     *
     * @return true if the requested time advance has not yet been granted, false
     * otherwise.
     */
    public boolean getTimeAdvanceNotGranted() {
        return _timeAdvanceNotGranted;
    }

    /**
     * DO NOT USE -- Should only be used directly by the SynchronizedFederate class.
     * Sets the value of the "timeAdvanceNotGranted" flag.
     *
     * @param timeAdvanceNotGranted value to give to the "timeAdvanceNotGranted"
     *                              flag.
     */
    public void setTimeAdvanceNotGranted(boolean timeAdvanceNotGranted) {
        _timeAdvanceNotGranted = timeAdvanceNotGranted;
    }

    /**
     * Create the RTI, or, more specifically, acquire a handle to the RTI that
     * can be accessed via the {@link #getRTI()} call.
     */
    public void createRTI() throws RTIinternalError {
        createRTI("");
    }

    public void createRTI(String federate_id) throws RTIinternalError {

        if (!federate_id.equals("")) System.out.print("[" + federate_id + "] federate ");
        System.out.print("acquiring connection to RTI ... ");
        if (SynchronizedFederate.FEDERATION_MANAGER_NAME.compareTo(federate_id) != 0) {
            // Himanshu: This is a regular federate, wait 20 seconds for federation manager to initialize first
            System.out.println("Regular federate waiting "+this.federateRTIInitWaitTime+" ms for Federation Manager to initialize");
            try {
                Thread.sleep(this.federateRTIInitWaitTime);
            } catch (Exception e) {
                e.printStackTrace();
            }
        }
        RtiFactory factory = RtiFactoryFactory.getRtiFactory();
        _rti = factory.createRtiAmbassador();
        System.out.println("done.");
    }

    /**
     * Dissociate from the RTI.  This sets the handle to the RTI acquired via
     * {@link #createRTI} to null.  Thus, {@link #getRTI()} returns null after
     * this call.
     */
    public void destroyRTI() {
        _rti = null;
    }

    /**
     * Joins the federate to a particular federation.
     *
     * @param federation_id a unique name for the federation to be joined by
     *                      the federate
     * @param federate_id   a unique name for this federate within the federation
     *                      it is joining.  The name must be unique within a particular federation.
     *                      <p>
     *                      Supplies true to the argument 'ignoreLockFile'
     */
    public void joinFederation(String federation_id, String federate_id) {
        this.joinFederation(federation_id, federate_id, true);
    }

    /**
     * Joins the federate to a particular federation.
     *
     * @param federation_id a unique name for the federation to be joined by
     *                      the federate
     * @param federate_id   a unique name for this federate within the federation
     *                      it is joining.  The name must be unique within a particular federation.
     */
    public void joinFederation(String federation_id, String federate_id, boolean ignoreLockFile) {
        this._federateId = federate_id;
        this._federationId = federation_id;
        boolean federationNotPresent = true;
        while (federationNotPresent) {
            try {
                if (!ignoreLockFile) {
                    try {
                        int counter = 0;
                        while (!_lockFile.createNewFile()) {
                            if (++counter >= 60) {
                                System.err.println("ERROR: [" + federate_id + "] federate:  could not open lock file \"" + _lockFile + "\": timeout after 60 seconds.  Exiting.");
                            }
                            try {
                                Thread.sleep(1000);
                            } catch (Exception e) {
                            }
                        }
                    } catch (Exception e) {
                        System.err.println("ERROR: [" + federate_id + "] federate:  could not open lock file \"" + _lockFile + "\": " + e.getMessage() + ".  Exiting.");
                    }
                }

                System.out.print("[" + federate_id + "] federate joining federation [" + federation_id + "] ... ");
                synchronized (_rti) {
                    _rti.joinFederationExecution(federate_id, federation_id, this, null);
                }
                System.out.println("done.");

                if (!ignoreLockFile) {
                    _lockFile.delete();
                }

                federationNotPresent = false;
            } catch (FederateAlreadyExecutionMember f) {
                System.err.println(f.getMessage());
                return;
            } catch (Exception e) {
                System.err.println(e.getMessage());
                try {
                    Thread.sleep(500);
                } catch (Exception e2) {
                }
            }
        }

//		try {
//		    File lockFile = new File( federation_id + "_" + federate_id + ".lck" );
//		    FileOutputStream lockFileStream = new FileOutputStream( lockFile );
//		    lockFileStream.close();
//		} catch( Exception e ) { }

    }

    /**
     * Returns the id (name) of the federation in which this federate is running.
     */
    public String getFederationId() {
        return _federationId;
    }

    /**
     * Returns the id (name) of this federate as registered with the federation
     * in which it is running.
     */
    public String getFederateId() {
        return _federateId;
    }

    /**
     * RTI callback -- DO NOT OVERRIDE.  SynchonizedFederate class uses this
     * method to detect that the RTI has made this federate time-constrained.
     */
    @Override
    public void timeConstrainedEnabled(LogicalTime t) {
        _timeConstrainedNotEnabled = false;
    }

    /**
     * When a federate calls this method, it becomes time-constrained within
     * its federation.
     */
    public void enableTimeConstrained() throws FederateNotExecutionMember {
        if (!_timeConstrainedNotEnabled) return;

        boolean timeConstrainedEnabledNotCalled = true;
        while (timeConstrainedEnabledNotCalled) {
            try {
                synchronized (_rti) {
                    _rti.enableTimeConstrained();
                }
                timeConstrainedEnabledNotCalled = false;
            } catch (TimeConstrainedAlreadyEnabled t) {
                return;
            } catch (EnableTimeConstrainedPending e) {
                timeConstrainedEnabledNotCalled = false;
            } catch (FederateNotExecutionMember f) {
                throw f;
            } catch (Exception e) {
                try {
                    Thread.sleep(500);
                } catch (Exception e2) {
                }
            }
        }

        try {
            synchronized (_rti) {
                _rti.tick();
            }
        } catch (Exception e) {
        }
        while (_timeConstrainedNotEnabled) {
            try {
                Thread.sleep(500);
            } catch (Exception e) {
            }
            try {
                synchronized (_rti) {
                    _rti.tick();
                }
            } catch (Exception e) {
            }
        }
    }

    /**
     * RTI callback -- DO NOT OVERRIDE.  SynchonizedFederate class uses this
     * method to detect that the RTI has made this federate time-regulating.
     */
    @Override
    public void timeRegulationEnabled(LogicalTime t) {
        _timeRegulationNotEnabled = false;
    }


    /**
     * When a federate calls this method, it becomes time-regulating within
     * its federation.
     *
     * @param time      time at which federate wishes to become time-regulating
     * @param lookahead look-ahead associated with this federate
     */
    public void enableTimeRegulation(double time, double lookahead)
            throws InvalidFederationTime, InvalidLookahead, FederateNotExecutionMember {

        if (!_timeRegulationNotEnabled) return;

        boolean timeRegulationEnabledNotCalled = true;
        while (timeRegulationEnabledNotCalled) {
            try {
                synchronized (_rti) {
                    _rti.enableTimeRegulation(new DoubleTime(time), new DoubleTimeInterval(lookahead));
                }
                timeRegulationEnabledNotCalled = false;
            } catch (TimeRegulationAlreadyEnabled t) {
                return;
            } catch (EnableTimeRegulationPending e) {
                timeRegulationEnabledNotCalled = false;
            } catch (FederateNotExecutionMember f) {
                throw f;
            } catch (InvalidFederationTime i) {
                throw i;
            } catch (InvalidLookahead i) {
                throw i;
            } catch (Exception e) {
                try {
                    Thread.sleep(500);
                } catch (Exception e2) {
                }
            }
        }

        try {
            synchronized (_rti) {
                _rti.tick();
            }
        } catch (Exception e) {
        }
        while (_timeRegulationNotEnabled) {
            try {
                Thread.sleep(500);
            } catch (Exception e) {
            }
            try {
                synchronized (_rti) {
                    _rti.tick();
                }
            } catch (Exception e) {
            }
        }
    }

    /**
     * Ensures that the federate is subscribed to SimEnd interaction.
     */
    private void ensureSimEndSubscription() {

        if (_simEndNotSubscribed) {
            // Auto-subscribing also ensures that there is no filter set for SimEnd
            SimEnd.subscribe(getRTI());
            _simEndNotSubscribed = false;
        }
    }

    /**
     * Same as {@link #enableTimeRegulation(double, double)}, where the first
     * argument (that is, "time") is set to 0.
     *
     * @param lookahead look-ahead associated with this federate
     */
    public void enableTimeRegulation(double lookahead)
            throws InvalidFederationTime, InvalidLookahead, FederateNotExecutionMember {
        enableTimeRegulation(0, lookahead);
    }

    /**
     * Enables asynchronous delivery for the federate.
     */
    public void enableAsynchronousDelivery() {

        boolean asynchronousDeliveryNotEnabled = true;
        while (asynchronousDeliveryNotEnabled) {
            try {
                getRTI().enableAsynchronousDelivery();
                asynchronousDeliveryNotEnabled = false;
            } catch (FederateNotExecutionMember f) {
                System.err.println("ERROR:  Could not enable asynchronous delivery:  Federate Not Execution Member");
                f.printStackTrace();
                return;
            } catch (AsynchronousDeliveryAlreadyEnabled a) {
                return;
            } catch (Exception e) {
                System.err.println("WARNING:  problem encountered enabling asynchronous delivery:  retry");
                e.printStackTrace();
                try {
                    Thread.sleep(500);
                } catch (Exception e1) {
                }
            }
        }
    }

    public static final int DELETE_OBJECTS = ResignAction.DELETE_OBJECTS;
    public static final int DELETE_OBJECTS_AND_RELEASE_ATTRIBUTES = ResignAction.DELETE_OBJECTS_AND_RELEASE_ATTRIBUTES;
    public static final int NO_ACTION = ResignAction.NO_ACTION;
    public static final int RELEASE_ATTRIBUTES = ResignAction.RELEASE_ATTRIBUTES;

    /**
     * Resigns federate from the federation execution.
     *
     * @param resignAction action to be performed when resigning.  This must be
     *                     one of the following:
     *                     <p>
     *                     DELETE_OBJECTS
     *                     DELETE_OBJECTS_AND_RELEASE_ATTRIBUTES
     *                     NO_ACTION
     *                     RELEASE_ATTRIBUTES
     */
    public void resignFederationExecution(int resignAction) {

        boolean federationNotResigned = true;
        while (federationNotResigned) {
            try {
                getRTI().resignFederationExecution(resignAction);
                federationNotResigned = false;
            } catch (InvalidResignAction i) {
                System.err.println("WARNING:  Invalid resign action when attempting to resign federation.  Changing resign action to DELETE_OBJECTS_AND_RELEASE_ATTRIBUTES.");
                resignAction = DELETE_OBJECTS_AND_RELEASE_ATTRIBUTES;
            } catch (FederateNotExecutionMember f) {
                System.err.println("WARNING:  While resigning federation:  federate not execution member.");
                return;
            } catch (FederateOwnsAttributes f) {
                System.err.println("WARNING:  While resigning federation:  federate owns attributes.  Releasing attributes.");
                resignAction |= RELEASE_ATTRIBUTES;
            } catch (Exception e) {
                System.err.println("WARNING:  problem encountered while resigning federation execution:  retry");
                e.printStackTrace();
                try {
                    Thread.sleep(500);
                } catch (Exception e1) {
                }
            }
        }
    }

    /**
     * Resigns federate from the federation execution with resign action of
     * DELETE_OBJECTS_AND_RELEASE_ATTRIBUTES.
     */
    public void resignFederationExecution() {
        resignFederationExecution(DELETE_OBJECTS_AND_RELEASE_ATTRIBUTES);
    }

    /**
     * RTI callback -- DO NOT OVERRIDE.  SynchronizedFederate uses this method
     * to determine when a synchronization point has been reached by the
     * federation.
     */
    @Override
    public void federationSynchronized(String label) {
        _achievedSynchronizationPoints.add(label);
    }

    /**
     * Federate should call this method when it has reached an initial stage in
     * processing that allows it to "populate" its data structures with
     * initializing data from other federates in the federation.  This is before
     * full simulation execution begins, and causes the federate to suspend
     * execution until all federates in the federation have called this method,
     * that is, are "ready to populate."
     *
     * @throws FederateNotExecutionMember
     * @throws RTIinternalError
     */
    public void readyToPopulate() throws FederateNotExecutionMember, RTIinternalError {
        ensureSimEndSubscription();

        achieveSynchronizationPoint(ReadyToPopulateSynch);
    }

    /**
     * Federate should call this method when it has reached a point in execution
     * where it is ready to run the simulation.  It will cause the federate to
     * suspend execution until all other federates in the federation called this
     * method, that is, they also are ready to run the simulation.
     *
     * @throws FederateNotExecutionMember
     * @throws RTIinternalError
     */
    public void readyToRun() throws FederateNotExecutionMember, RTIinternalError {
        achieveSynchronizationPoint(ReadyToRunSynch);
    }

    /**
     * Federate should call this method when it has reached a point in execution
     * where it is ready to terminate the simulation.  It will cause the federate
     * to suspend execution until all other federates in the federation called this
     * method, that is, they also are ready to terminate the simulation.
     *
     * @throws FederateNotExecutionMember
     * @throws RTIinternalError
     */
    public void readyToResign() throws FederateNotExecutionMember, RTIinternalError {
        achieveSynchronizationPoint(ReadyToResignSynch);
    }

    private void achieveSynchronizationPoint(String label) throws FederateNotExecutionMember, RTIinternalError {
        boolean synchronizationPointNotAccepted = true;
        while (synchronizationPointNotAccepted) {
            try {
                synchronized (_rti) {
                    _rti.synchronizationPointAchieved(label);
                }
                while (!_achievedSynchronizationPoints.contains(label)) {
                    Thread.sleep(500);
                    synchronized (_rti) {
                        _rti.tick();
                    }
                }
                synchronizationPointNotAccepted = false;
            } catch (FederateNotExecutionMember f) {
                throw f;
            } catch (SynchronizationLabelNotAnnounced s) {
                if (_achievedSynchronizationPoints.contains(label)) {
                    synchronizationPointNotAccepted = false;
                } else {
                    synchronized (_rti) {
                        try {
                            _rti.tick();
                        } catch (RTIinternalError r) {
                            throw r;
                        } catch (Exception e) {
                            try {
                                Thread.sleep(500);
                            } catch (Exception e2) {
                            }
                        }
                    }
                }
            } catch (Exception e) {
                try {
                    Thread.sleep(500);
                } catch (Exception e2) {
                }
            }
        }
    }

    /**
     * RTI callback -- DO NOT OVERRIDE.  The SynchronizedFederate uses this method
     * to determine if a time to which it has requested the RTI advance has been
     * reached.
     */
    @Override
    public void timeAdvanceGrant(LogicalTime t) {
        _timeAdvanceNotGranted = false;
    }

    /**
     * Returns the current time for this federate.
     *
     * @return the current time for this federate
     */
    public double getCurrentTime() {
        LogicalTime logicalTime = null;
        boolean timeNotAcquired = true;
        while (timeNotAcquired) {
            try {
                synchronized (getRTI()) {
                    logicalTime = getRTI().queryFederateTime();
                }
                timeNotAcquired = false;
            } catch (FederateNotExecutionMember f) {
                System.err.println("SynchronizedFederate:  getCurrentTime:  ERROR:  Federate not execution member");
                f.printStackTrace();
                return -1;
            } catch (Exception e) {
                System.err.println("SynchronizedFederate:  getCurrentTime:  Exception caught:  " + e.getMessage());
                e.printStackTrace(System.err);
                return -1;
            }
        }

        DoubleTime doubleTime = new DoubleTime();
        doubleTime.setTo(logicalTime);
        return doubleTime.getTime();
    }

    /**
     * Returns the current Lower Bound on Time-Stamps (LBTS) for this federate.
     *
     * @return the current LBTS time for this federate
     */
    public double getLBTS() {
        LogicalTime lbtsTime = null;
        boolean timeNotAcquired = true;
        while (timeNotAcquired) {
            try {
                synchronized (getRTI()) {
                    lbtsTime = getRTI().queryLBTS();
                }
                timeNotAcquired = false;
            } catch (FederateNotExecutionMember f) {
                System.err.println("SynchronizedFederate:  getLBTS:  ERROR:  Federate not execution member");
                f.printStackTrace();
                return -1;
            } catch (Exception e) {
                System.err.println("SynchronizedFederate:  getLBTS:  Exception caught:  " + e.getMessage());
                e.printStackTrace(System.err);
                return -1;
            }
        }

        DoubleTime doubleTime = new DoubleTime();
        doubleTime.setTo(lbtsTime);
        return doubleTime.getTime();
    }

    /**
     * When sending an interaction in timestamp order, we should use
     * currentTime+Lookahead or LBTS whichever is greater. Current Portico RTI
     * implementation dictates to use a timestamp which is greater than or
     * equal to federate's LBTS.
     *
     * @return the timestamp to use for outgoing TSO interactions
     */
    public double getMinTSOTimestamp() {
        LogicalTime lbtsTime = null;
        LogicalTime logicalTime = null;
        boolean timeNotAcquired = true;
        while (timeNotAcquired) {
            try {
                synchronized (getRTI()) {
                    lbtsTime = getRTI().queryLBTS();
                    logicalTime = getRTI().queryFederateTime();
                }
                timeNotAcquired = false;
            } catch (FederateNotExecutionMember f) {
                System.err.println("SynchronizedFederate:  getMinTSOTimestamp:  ERROR:  Federate not execution member");
                f.printStackTrace();
                return -1;
            } catch (Exception e) {
                System.err.println("SynchronizedFederate:  getMinTSOTimestamp:  Exception caught:  " + e.getMessage());
                e.printStackTrace(System.err);
                return -1;
            }
        }

        DoubleTime dtLBTSTime = new DoubleTime();
        dtLBTSTime.setTo(lbtsTime);
        double dblLBTSTime = dtLBTSTime.getTime();

        DoubleTime dtLogicalTime = new DoubleTime();
        dtLogicalTime.setTo(logicalTime);
        double dblLogicalTime = dtLogicalTime.getTime();

        double timestampWithLogicalTime = dblLogicalTime + getLookahead();

        if (dblLBTSTime > timestampWithLogicalTime)
            return dblLBTSTime;
        else
            return timestampWithLogicalTime;
    }

    private ATRQueue _atrQueue = new ATRQueue(100, new ATRComparator());

    /**
     * DO NOT USE -- Should only be used directly by the SyncronizedFederate class.
     * This method is used to access a queue of AdvanceTimeRequest objects.
     * AdvanceTimeRequests are placed on this queue using
     * {@link #putAdvanceTimeRequest(c2w.hla.base.AdvanceTimeRequest)}
     * and are taken off the queue in order of requested time by the
     * {@link AdvanceTimeThread}
     */
    public ATRQueue getATRQueue() {
        return _atrQueue;
    }

    /**
     * Called by a federate to submit an {@link AdvanceTimeRequest} to the
     * {@link AdvanceTimeThread}.
     *
     * @param advanceTimeRequest
     */
    public final void putAdvanceTimeRequest(AdvanceTimeRequest advanceTimeRequest) {
        _atrQueue.put(advanceTimeRequest);
    }

    /**
     * Start the {@link AdvanceTimeThread}
     * Assumes the federate is a lookahead value greater than zero. Uses
     * {@link hla.rti.RTIambassador#timeAdvanceRequest(LogicalTime)} for advancing
     * federates time.
     */
    protected void startAdvanceTimeThread() {
        if (_advanceTimeThreadNotStarted) {
            (new AdvanceTimeThread(this, this._atrQueue, TimeAdvanceMode.TimeAdvanceRequest)).start();
            _advanceTimeThreadNotStarted = false;
        }
    }

    /**
     * Start the {@link AdvanceTimeThread}
     *
     * @param #timeAdvanceMode If
     *                         {@link TimeAdvanceMode#TimeAdvanceRequestAvailable} or
     *                         {@link TimeAdvanceMode#NextEventRequestAvailable} is used, the
     *                         federate's lookahead value is allowed to be zero. For other two cases,
     *                         federate's lookahead must be greater than zero.
     */
    protected void startAdvanceTimeThread(TimeAdvanceMode timeAdvanceMode) {
        if (_advanceTimeThreadNotStarted) {
            (new AdvanceTimeThread(this, this._atrQueue, timeAdvanceMode)).start();
            _advanceTimeThreadNotStarted = false;
        }
    }

    private static PriorityBlockingQueue<InteractionRoot> _interactionQueue = new PriorityBlockingQueue<InteractionRoot>(10, new InteractionRootComparator());

    /**
     * DO NOT USE -- Should only be used directly by the SyncronizedFederate class.
     * This method places an interaction on a queue internal to the {@link InteractionRoot}
     * class.  Usu. this interaction has just been received from the RTI using
     * the {@link #receiveInteraction(int, ReceivedInteraction, byte[])} or
     * {@link #receiveInteraction(int, ReceivedInteraction, byte[], LogicalTime, EventRetractionHandle)}
     * callback method.
     *
     * @param interactionRoot reference to an interaction.  This could be an
     *                        instance of any interaction in the federation, as InteractionRoot will
     *                        always be its highest super class.
     */
    public static void addInteraction(InteractionRoot interactionRoot) {
        _interactionQueue.add(interactionRoot);
        // System.out.println("Received: " + interactionRoot);
    }

    /**
     * Gets the next interaction that was received from the RTI, waiting for an
     * interaction if none are currently available.  The interaction is retrieved
     * from a queue that is internal to the {@link InteractionRoot} class.  The
     * queue is ordered by the timestamp of the interactions, with "receive-order"
     * interactions being placed at the front of the queue (they are given a
     * timestamp of -1).
     * <p>
     * Note that the type of the reference returned by this method is always
     * "InteractionRoot", as this is the highest super-class for all interactions.
     * If a reference to the actual class of the interaction is desired, then
     * this InteractionRoot reference will have to be cast up the inheritance
     * hierarchy.
     *
     * @return the next interaction received from the RTI in order of timestamp,
     * where receive-order interactions have a timestamp of -1.
     */
    public static InteractionRoot getNextInteraction() {
        InteractionRoot interactionRoot = null;
        boolean takeNotComplete = true;
        while (takeNotComplete) {
            try {
                interactionRoot = _interactionQueue.take();
                takeNotComplete = false;
            } catch (InterruptedException i) {
            }

        }
        return interactionRoot;
    }

    /**
     * Returns a boolean value indicating that there are interactions from the
     * RTI that can be retrieved via the {@link #getNextInteraction()} or
     * {@link #getNextInteractionNoWait()} methods.
     *
     * @return true if there are interactions available on the queue internal
     * to the {@link InteractionRoot} class.  False, otherwise.
     */
    public static boolean isNotEmpty() {
        return !_interactionQueue.isEmpty();
    }

    /**
     * Like {@link #getNextInteraction()}, but returns immediately with a null
     * value if no interaction is available.
     *
     * @return the next interaction received from the RTI in order of timestamp,
     * where receive-order interactions have a timestamp of -1, or null if there
     * are no interactions currently available
     */
    public static InteractionRoot getNextInteractionNoWait() {
        InteractionRoot interactionRoot = _interactionQueue.poll();
        // System.out.println( "Removed interaction from queue (poll), size now = " + _interactionQueue.size() );
        return interactionRoot;
    }

    /**
     * This should be overridden in the base classes of all federates
     */
    public boolean isMapperFederate() {
        return false;
    }

    private boolean unmatchingFedFilterProvided(InteractionRoot interactionRoot) {
        if (!isMapperFederate()) {
            C2WInteractionRoot c2wInteractionRoot = (C2WInteractionRoot) interactionRoot;
            String fedFilter = c2wInteractionRoot.get_federateFilter();
            if (fedFilter != null) {
                fedFilter = fedFilter.trim();
                if ((fedFilter.length() > 0) && (fedFilter.compareTo(getFederateId()) != 0)) {
                    // System.out.println("Filtering due to fed filter: " + fedFilter);
                    // System.out.println("Filtered interaction was: " + interactionRoot);
                    return true;
                }
            }
        }
        return false;
    }


    /**
     * RTI callback -- DO NOT OVERRIDE.  SynchronizedFederate uses this method
     * to accept receive-order interactions from the RTI.
     * <p>
     * To access an interaction received from the RTI, use {@link #getNextInteraction()}
     * or {@link #getNextInteractionNoWait()}.
     *
     * @param interactionClass integer handle (RTI assigned) indicating the class
     *                         of interaction being received
     * @param theInteraction   data structure containing the parameter data for the
     *                         received interaction
     * @param userSuppliedTag  optional tag provided by the federate that sent the
     *                         interaction.  Currently ignored.
     */
    @Override
    public void receiveInteraction(
            int interactionClass, ReceivedInteraction theInteraction, byte[] userSuppliedTag
    ) {
        // System.out.println( "SynchronizedFederate::receiveInteraction (no time) for interactionHandle: " + interactionClass);
        receiveInteractionSF(interactionClass, theInteraction, userSuppliedTag);
    }

    public final void receiveInteractionSF(
            int interactionClass, ReceivedInteraction theInteraction, byte[] userSuppliedTag
    ) {
        // Himanshu: We normally use only TSO updates, so this shouldn't be
        // called, but due to an RTI bug, it seemingly is getting called. So,
        // for now, use the federate's current time or LBTS whichever is greater
        // as the timestamp

        DoubleTime assumedTimestamp = new DoubleTime();
        if (getLBTS() >= getCurrentTime()) {
            assumedTimestamp.setTime(getLBTS());
        } else {
            assumedTimestamp.setTime(getCurrentTime());
        }

        InteractionRoot ir = InteractionRoot.create_interaction(interactionClass, theInteraction);
        if (!unmatchingFedFilterProvided(ir)) {
            handleIfSimEnd(interactionClass, theInteraction, assumedTimestamp);
            addInteraction(ir);
            createLog(interactionClass, theInteraction, assumedTimestamp);
        }
    }


    /**
     * RTI callback -- DO NOT OVERRIDE.  SynchronizedFederate uses this method
     * to accept timestamp-order interactions from the RTI.
     * <p>
     * To access an interaction received from the RTI, use {@link #getNextInteraction()}
     * or {@link #getNextInteractionNoWait()}.
     *
     * @param interactionClass integer handle (RTI assigned) indicating the class
     *                         of interaction being received
     * @param theInteraction   data structure containing the parameter data for the
     *                         received interaction
     * @param userSuppliedTag  optional tag provided by the federate that sent the
     *                         interaction.  Currently ignored.
     * @param theTime          timestamp of the received interaction
     * @param retractionHandle a handle that allows the federate that sent the
     *                         interaction to retract it.  Currently ignored.
     */
    @Override
    public void receiveInteraction(
            int interactionClass,
            ReceivedInteraction theInteraction,
            byte[] userSuppliedTag,
            LogicalTime theTime,
            EventRetractionHandle retractionHandle
    ) {
        // System.out.println( "SynchronizedFederate::receiveInteraction (with time) for interactionHandle: " + interactionClass);
        this.receiveInteractionSF(interactionClass, theInteraction, userSuppliedTag, theTime, retractionHandle);
    }

    public final void receiveInteractionSF(
            int interactionClass,
            ReceivedInteraction theInteraction,
            byte[] userSuppliedTag,
            LogicalTime theTime,
            EventRetractionHandle retractionHandle
    ) {
        InteractionRoot ir = InteractionRoot.create_interaction(interactionClass, theInteraction, theTime);
        if (!unmatchingFedFilterProvided(ir)) {
            handleIfSimEnd(interactionClass, theInteraction, theTime);
            addInteraction(ir);
            createLog(interactionClass, theInteraction, theTime);
        }
    }

    protected void handleIfSimEnd(int interactionClass, ReceivedInteraction theInteraction, LogicalTime theTime) {
        if (SimEnd.match(interactionClass)) {
            System.out.println(getFederateId() + ": SimEnd interaction received, exiting...");
            createLog(interactionClass, theInteraction, theTime);
            try {
                getRTI().resignFederationExecution(ResignAction.DELETE_OBJECTS);
            } catch (Exception e) {
                System.out.println("Error during resigning federate: " + getFederateId());
                e.printStackTrace();
            }

            // Wait for 10 seconds for Federation Manager to recognize that the federate has resigned.
            try {
                Thread.sleep(10000);
            } catch (Exception e) {
                e.printStackTrace();
            }

            // TODO: CONSIDER SETTING UP A SHUTDOWN HOOK
            // this one will terminate the JVM not only the current process
            Runtime.getRuntime().exit(0);

            // Exit
            System.exit(0);
        }
    }

    private static PriorityBlockingQueue<ObjectReflector> _objectReflectionQueue = new PriorityBlockingQueue<ObjectReflector>(10, new ObjectReflectorComparator());


    /**
     * DO NOT USE -- Should only be used directly by the SyncronizedFederate class.
     * This method places an ObjectReflector on a queue internal to the
     * {@link ObjectRoot} class.  Usu. this ObjectReflector contains attribute
     * reflections that have just been received from the RTI using
     * the {@link #reflectAttributeValues(int, ReflectedAttributes, byte[])} or
     * {@link #reflectAttributeValues(int, ReflectedAttributes, byte[], LogicalTime, EventRetractionHandle)}
     * callback method.  In this method, the attribute reflections are "receive-order".
     *
     * @param objectHandle        handle (RTI assigned) to the object class instance for
     *                            which the reflected attributes are to be applied
     * @param reflectedAttributes attribute reflections for the object class
     *                            instance corresponding to objectHandle
     */
    public static void addObjectReflector(int objectHandle, ReflectedAttributes reflectedAttributes) {
        _objectReflectionQueue.add(new ObjectReflector(objectHandle, reflectedAttributes));
    }

    /**
     * DO NOT USE -- Should only be used directly by the SyncronizedFederate class.
     * This method like the {@link #addObjectReflector(int, ReflectedAttributes)}
     * method, except it is for attribute reflections that are "timestamp-ordered".
     *
     * @param objectHandle        handle (RTI assigned) to the object class instance for
     *                            which the reflected attributes are to be applied
     * @param reflectedAttributes attribute reflections for the object class
     *                            instance corresponding to objectHandle
     * @param logicalTime         timestamp of the attribute reflections
     */
    public static void addObjectReflector(int objectHandle, ReflectedAttributes reflectedAttributes, LogicalTime logicalTime) {
        _objectReflectionQueue.add(new ObjectReflector(objectHandle, reflectedAttributes, logicalTime));
    }

    /**
     * Gets the next ObjectReflector from a queue that is internal to the {@link ObjectRoot}
     * class, waiting for an ObjectReflector is none are currently on the queue.
     * The queue is ordered by the timestamp of the attribute reflections in the
     * ObjectReflector's, with ObjectReflectors having "receive-order" attribute
     * reflections being placed at the front of the queue (they are given a
     * timestamp of -1).
     *
     * @return the next ObjectReflector on the ObjectRoot class queue in the order
     * of timestamp of their contained attribute reflections, where receive-order
     * attribute reflections have a timestamp of -1.
     */
    public static ObjectReflector getNextObjectReflector() {
        ObjectReflector objectReflection = null;
        boolean takeNotComplete = true;
        while (takeNotComplete) {
            try {
                objectReflection = _objectReflectionQueue.take();
                takeNotComplete = false;
            } catch (InterruptedException i) {
            }

        }
        return objectReflection;
    }

    /**
     * Like {@link #getNextObjectReflector()}, except returns null
     * if there are no ObjectReflectors on the queue.
     *
     * @return
     */
    public static ObjectReflector getNextObjectReflectorNoWait() {
        return _objectReflectionQueue.poll();
    }

    /**
     * RTI callback -- DO NOT OVERRIDE.  SynchonizedFederate class uses this
     * method to detect new instances of object classes to which a federate has
     * subscribed that have been created by other federates in the federation.
     * When such an instance is detected, the SynchronizedFederate directs the
     * {@link ObjectRoot} class to create a local instance of this object and
     * place it in a table local to the ObjectRoot class.  This table is indexed
     * by the handles (RTI assigned) of the instances.
     *
     * @param theObject      handle (RTI assigned) of a new object class instance that
     *                       has been created by another federate in the federation and accounced on
     *                       the RTI.
     * @param theObjectClass handle (RTI assigned) of the object class to which the
     *                       new instance belongs.
     * @param objectName     name of the new object class instance (currently ignored).
     */
    @Override
    public void discoverObjectInstance(int theObject, int theObjectClass, String objectName) {
        ObjectRoot.discover(theObjectClass, theObject);
    }

    /**
     * RTI callback -- DO NOT OVERRIDE.  SynchonizedFederate class uses this
     * method to receive receive-order attribute reflections for an object class
     * instance.  This instance should already have been detected by the
     * {@link #discoverObjectInstance(int, int, String)} method.  Attribute reflections
     * for a given object class instance are not immediately applied to the
     * instance.  Rather, they are packaged along with the instance into an
     * {@link ObjectReflector}, which allows the federate code to apply the
     * attribute reflections to the instance on demand.  The attribute reflections
     * received by this method have "receive" ordering, and so are given a -1
     * timestamp.
     * <p>
     * To access the ObjectReflector created here, use {@link #getNextObjectReflector()}
     * or {@link #getNextObjectReflectorNoWait()}.
     *
     * @param theObject       handle (RTI assigned) of the object class instance to which
     *                        the attribute reflections are to be applied
     * @param theAttributes   data structure containing attribute reflections for
     *                        the object class instance, i.e. new values for the instance's attributes.
     * @param userSuppliedTag optional tag provided by the federate that sent the
     *                        interaction.  Currently ignored.
     */
    @Override
    public void reflectAttributeValues(int theObject, ReflectedAttributes theAttributes, byte[] userSuppliedTag) {
        addObjectReflector(theObject, theAttributes);

        // Himanshu: We normally use only TSO updates, so this shouldn't be
        // called, but due to an RTI bug, it seemingly is getting called. So,
        // for now, use the federate's current time or LBTS whichever is greater
        // as the timestamp
        DoubleTime assumedTimestamp = new DoubleTime();
        if (getLBTS() >= getCurrentTime()) {
            assumedTimestamp.setTime(getLBTS());
        } else {
            assumedTimestamp.setTime(getCurrentTime());
        }
        createLog(theObject, theAttributes, assumedTimestamp);
    }

    /**
     * RTI callback -- DO NOT OVERRIDE.  SynchonizedFederate class uses this
     * method to receive timestamp-order attribute reflections for an object class
     * instance.  This is like the {@link #reflectAttributeValues(int, ReflectedAttributes, byte[])}
     * method, but receives timestamp-order, rather than receive-order, attribute
     * reflections.
     * <p>
     * To access the ObjectReflector created here, use {@link #getNextObjectReflector()}
     * or {@link #getNextObjectReflectorNoWait()}.
     *
     * @param theObject        handle (RTI assigned) of the object class instance to which
     *                         the attribute reflections are to be applied
     * @param theAttributes    data structure containing attribute reflections for
     *                         the object class instance, i.e. new values for the instance's attributes.
     * @param userSuppliedTag  optional tag provided by the federate that sent the
     *                         interaction.  Currently ignored.
     * @param theTime          timestamp of the received interaction
     * @param retractionHandle a handle that allows the federate that sent the
     *                         interaction to retract it.  Currently ignored.
     */
    @Override
    public void reflectAttributeValues(
            int theObject,
            ReflectedAttributes theAttributes,
            byte[] userSuppliedTag,
            LogicalTime theTime,
            EventRetractionHandle retractionHandle
    ) {
        addObjectReflector(theObject, theAttributes, theTime);
        createLog(theObject, theAttributes, theTime);
    }

    protected void createLog(
            final int interactionClass,
            final ReceivedInteraction theInteraction,
            final LogicalTime theTime
    ) {
        if (!InteractionRoot.enableSubLog) return;


        Thread t = new Thread(new Runnable() {
            public void run() {
                try {
                    String logIdLocal = null;
                    synchronized (SynchronizedFederate.class) {
                        logIdLocal = Integer.toString(logId++);
                    }
                    String interactionName = InteractionRoot.get_simple_class_name(interactionClass);
                    double time = 0;
                    if (theTime != null) {
                        DoubleTime doubleTime = new DoubleTime();
                        doubleTime.setTo(theTime);
                        time = doubleTime.getTime();
                    }
                    for (int i = 0; i < theInteraction.size(); i++) {
                        String parameter = InteractionRoot.get_parameter_name(theInteraction.getParameterHandle(i));
                        String value = new String(theInteraction.getValue(i));
                        String type = new String(InteractionRoot._datamemberTypeMap.get(parameter));
                        C2WLogger.addLog(interactionName + "_sub_" + _federateId, time, parameter, value, type, InteractionRoot.subLogLevel, logIdLocal);
                    }
                } catch (ArrayIndexOutOfBounds e) {
                    e.printStackTrace();
                }
            }
        });
        t.start();
    }

    protected void createLog(
            final int objectHandle,
            final ReflectedAttributes reflectedAttributes,
            final LogicalTime theTime
    ) {
        if (ObjectRoot._subAttributeLogMap.isEmpty()) return;
        Thread t = new Thread(new Runnable() {
            public void run() {
                try {
                    String logIdLocal = null;
                    synchronized (SynchronizedFederate.class) {
                        logIdLocal = Integer.toString(logId++);
                    }
                    String objectName = ObjectRoot.getObject(objectHandle).getSimpleClassName();
                    double time = 0;
                    if (theTime != null) {
                        DoubleTime doubleTime = new DoubleTime();
                        doubleTime.setTo(theTime);
                        time = doubleTime.getTime();
                    }
                    for (int i = 0; i < reflectedAttributes.size(); i++) {
                        String attribute = ObjectRoot.get_attribute_name(reflectedAttributes.getAttributeHandle(i));
                        if (!ObjectRoot._subAttributeLogMap.containsKey(attribute)) continue;
                        String value = new String(reflectedAttributes.getValue(i));
                        String type = new String(ObjectRoot._datamemberTypeMap.get(attribute));
                        String loglevel = ObjectRoot._subAttributeLogMap.get(attribute);
                        C2WLogger.addLog(objectName + "_" + attribute + "_sub_" + _federateId, time, attribute, value, type, loglevel, logIdLocal);
                    }
                } catch (ArrayIndexOutOfBounds e) {
                    e.printStackTrace();
                }
            }
        });
        t.start();
    }

    /**
     * Adds a FederateChangeListener to the federateChangeEventListeners collection.
     * @param listener The object that implements the FederateChangeListener interface.
     */
    public void addFederateStateChangeListener(FederateStateChangeListener listener) {
        if (!this.federateChangeEventListeners.contains(listener)) {
            this.federateChangeEventListeners.add(listener);
        }
    }

    public void removeFederateStateChangeListener(FederateStateChangeListener listener) {
        this.federateChangeEventListeners.remove(listener);
    }

    protected void fireFederateStateChanged(FederateState prevState, FederateState newState) {
        FederateStateChangeEvent e = new FederateStateChangeEvent(this, prevState, newState);
        for (FederateStateChangeListener listener : this.federateChangeEventListeners) {
            listener.federateStateChanged(e);
        }
    }


=======
/*
 * Copyright (c) 2008, Institute for Software Integrated Systems, Vanderbilt University
 * All rights reserved.
 *
 * Permission to use, copy, modify, and distribute this software and its
 * documentation for any purpose, without fee, and without written agreement is
 * hereby granted, provided that the above copyright notice, the following
 * two paragraphs and the author appear in all copies of this software.
 *
 * IN NO EVENT SHALL THE VANDERBILT UNIVERSITY BE LIABLE TO ANY PARTY FOR
 * DIRECT, INDIRECT, SPECIAL, INCIDENTAL, OR CONSEQUENTIAL DAMAGES ARISING OUT
 * OF THE USE OF THIS SOFTWARE AND ITS DOCUMENTATION, EVEN IF THE VANDERBILT
 * UNIVERSITY HAS BEEN ADVISED OF THE POSSIBILITY OF SUCH DAMAGE.
 *
 * THE VANDERBILT UNIVERSITY SPECIFICALLY DISCLAIMS ANY WARRANTIES,
 * INCLUDING, BUT NOT LIMITED TO, THE IMPLIED WARRANTIES OF MERCHANTABILITY
 * AND FITNESS FOR A PARTICULAR PURPOSE.  THE SOFTWARE PROVIDED HEREUNDER IS
 * ON AN "AS IS" BASIS, AND THE VANDERBILT UNIVERSITY HAS NO OBLIGATION TO
 * PROVIDE MAINTENANCE, SUPPORT, UPDATES, ENHANCEMENTS, OR MODIFICATIONS.
 * 
 * @author Harmon Nine
 * 
*/

package c2w.hla;

import hla.rti.ArrayIndexOutOfBounds;
import hla.rti.AsynchronousDeliveryAlreadyEnabled;
import hla.rti.EnableTimeConstrainedPending;
import hla.rti.EnableTimeRegulationPending;
import hla.rti.EventRetractionHandle;
import hla.rti.FederateAlreadyExecutionMember;
import hla.rti.FederateNotExecutionMember;
import hla.rti.FederateOwnsAttributes;
import hla.rti.FederationTimeAlreadyPassed;
import hla.rti.InvalidFederationTime;
import hla.rti.InvalidLookahead;
import hla.rti.InvalidResignAction;
import hla.rti.LogicalTime;
import hla.rti.RTIambassador;
import hla.rti.RTIinternalError;
import hla.rti.ReceivedInteraction;
import hla.rti.ReflectedAttributes;
import hla.rti.ResignAction;
import hla.rti.SynchronizationLabelNotAnnounced;
import hla.rti.TimeConstrainedAlreadyEnabled;
import hla.rti.TimeRegulationAlreadyEnabled;
import hla.rti.jlc.NullFederateAmbassador;
import hla.rti.jlc.RtiFactory;
import hla.rti.jlc.RtiFactoryFactory;

import java.io.File;
import java.io.IOException;
import java.util.Comparator;
import java.util.HashSet;
import java.util.Set;
import java.util.concurrent.PriorityBlockingQueue;
import java.util.concurrent.SynchronousQueue;

import org.portico.impl.hla13.types.DoubleTime;
import org.portico.impl.hla13.types.DoubleTimeInterval;

import c2w.process.ProcessId;

/**
 * SynchronizedFederate is a class that simplifies interaction with the RTI.
 * <br/><br/>
 * All C2 Wind Tunnel federates should inherit, either directly or indirectly,
 * from SynchronizedFederate.  That is, the inheritance hierarchy for a federate
 * called MYFED should be (leaving out the NullFederateAmbassador from which
 * SynchronizedFederate inherits):
 * <br/><br/>
 * SynchronizedFederate <-- MYFEDBase (Automatically generated) <-- MYFED
 * <br/><br/>
 * or, in the case of using the Melder:
 * <br/><br/>
 * SynchronizedFederate <-- MYFED (melder package) <-- MYFEDBase (Automatically generated) <-- MYFED (scenario package)
 * <br/><br/>
 * The SynchonizedFederate provides the following facilities which simplify the
 * writing of a federate:
 * <ul>
 * <li>RTI creation/destruction ( {@link #createRTI()}, {@link #destroyRTI()} )</li>
 * <li>A means of acquiring a handle to the RTI ( {@link #getRTI()} )</li>
 * <li>Joining a federation ( {@link #joinFederation(String, String)} )</li>
 * <li>Time-constrained enable ( {@link #enableTimeConstrained()} )</li>
 * <li>Time-regulating enable ( {@link #enableTimeRegulation(double)}, {@link #enableTimeRegulation(double, double)} )</li>
 * <li>Asynchronous delivery enable ( {@link #enableAsynchronousDelivery()} )</li>
 * <li>3 standard synchronization points:  "Populate" "Run" and "Resign" and the
 * ability to indicate when your federate has achieved them
 * ( {@link #readyToPopulate()}, {@link #readyToRun()}, {@link #readyToResign()} )</li>
 * <li>Current federate time ( {@link #getCurrentTime()} )</li>
 * <li>Queuing mechanism for incoming RTI-interactions ( {@link #getNextInteraction()},
 * {@link #getNextInteractionNoWait()} ), which simplifies receiving these
 * interactions and avoids the possibility of a ConcurrentAccessAttempted exception.</li>
 * <li>Mechanism for discovering new object-class instances, as well as a queuing
 * mechanism for incoming attribute-reflections ( {@link #getNextObjectReflector()},
 * {@link #getNextObjectReflectorNoWait()} ), which simplifies discovering objects
 * and reflecting their attributes, as well as avoid ConcurrentAccessAttempted
 * exceptions.</li>
 * <li>A means for requesting specific federation times and synchronizing with the
 * federation at these times to send interactions and attribute updates
 * ( {@link AdvanceTimeThread}, {@link AdvanceTimeRequest},
 * {@link #putAdvanceTimeRequest(c2w.hla.SynchronizedFederate.AdvanceTimeRequest)},
 * {@link AdvanceTimeRequest#requestSyncStart()}, {@link AdvanceTimeRequest#requestSyncEnd()},
 * {@link #startAdvanceTimeThread()} )</li>
 * </ul>
 *   
 * @author Harmon Nine
 *
 */
public class SynchronizedFederate extends NullFederateAmbassador {
	
    private RTIambassador _rti;

	public static final String FEDERATION_MANAGER_NAME = "manager";

	public static final String ReadyToPopulateSynch = "readyToPopulate";
	public static final String ReadyToRunSynch      = "readyToRun";
	public static final String ReadyToResignSynch   = "readyToResign";
	
	public static int logId = 0;

	private Set< String > _achievedSynchronizationPoints = new HashSet< String >();
	
	private boolean _timeConstrainedNotEnabled = true;
	private boolean _timeRegulationNotEnabled = true;
	private boolean _simEndNotSubscribed = true;

	private boolean _timeAdvanceNotGranted = true;
	
	private boolean _advanceTimeThreadNotStarted = true;
	
	private String _federateId = "";
	private String _federationId = "";
	private File _lockFile;
    
	private double _lookahead = 0.0;
	
	public void setLookahead( double lookahead ) { _lookahead = lookahead; }
    public double getLookahead() { return _lookahead; }
    
    protected int PGID = 0;
	
	public SynchronizedFederate() {
		// Set process group ID as the same as process ID
		this.PGID = new ProcessId().setProcessGroupId();
		// Himanshu: Commenting out waiting for lockfiles (using while loops in federates)
		//String lockFileName = System.getenv( "EXEDIR" );
		//if (  ! "".equals( lockFileName )  ) {
		//	lockFileName += "/";
		//}
		//lockFileName += "__lock__";
		
		//_lockFile = new File( lockFileName );
	}
	
	public static enum TIME_ADVANCE_MODE {
		TIME_ADVANCE_REQUEST("TimeAdvanceRequest"), TIME_ADVANCE_REQUEST_AVAILABLE("TimeAdvanceRequestAvailable"), NEXT_EVENT_REQUEST("NextEventRequest"), NEXT_EVENT_REQUEST_AVAILABLE("NextEventRequestAvailable"); 

		private String _name;

		TIME_ADVANCE_MODE(String name) {
			this._name = name;
		}

		public String getName() {
			return _name;
		}

		@Override
		public String toString() {
			return _name;
		}
	}

	/**
	 * Get a handle to the RTI.
	 * 
	 * @return handle (of type RTIambassador) to the RTI.  This can be used as
	 * an argument to {@link InteractionRoot#sendInteraction(RTIambassador)} or
	 * {@link ObjectRoot#updateAttributeValues(RTIambassador)} calls, for instance.
	 */
	public RTIambassador getRTI() { return _rti; }
	
	/**
     * DO NOT USE -- Should only be used directly by the SynchronizedFederate class.
     * Returns the value of the "timeAdvanceNotGranted" flag.
     *
	 * @return true if the requested time advance has not yet been granted, false
	 * otherwise.
	 */
	public boolean getTimeAdvanceNotGranted() { return _timeAdvanceNotGranted; }

	/**
     * DO NOT USE -- Should only be used directly by the SynchronizedFederate class.
     * Sets the value of the "timeAdvanceNotGranted" flag.
	 * 
	 * @param timeAdvanceNotGranted value to give to the "timeAdvanceNotGranted"
	 * flag.
	 */
	public void setTimeAdvanceNotGranted( boolean timeAdvanceNotGranted ) {
		_timeAdvanceNotGranted = timeAdvanceNotGranted;
	}

	/**
	 * Create the RTI, or, more specifically, acquire a handle to the RTI that
	 * can be accessed via the {@link #getRTI()} call.
	 */
	public void createRTI() throws RTIinternalError {
	    createRTI( "" );
	}
	public void createRTI( String federate_id ) throws RTIinternalError {

        if (  !federate_id.equals( "" )  ) System.out.print( "[" + federate_id + "] federate " );
        System.out.print( "acquiring connection to RTI ... " );
		if ( SynchronizedFederate.FEDERATION_MANAGER_NAME.compareTo( federate_id ) != 0) {
        	// Himanshu: This is a regular federate, wait 20 seconds for federation manager to initialize first
        	System.out.println("Regular federate waiting 20 secs for Federation Manager to initialize");
        	try { Thread.sleep( 20000 ); } catch ( Exception e ) { e.printStackTrace(); }
        }
        RtiFactory factory = RtiFactoryFactory.getRtiFactory();  
	    _rti = factory.createRtiAmbassador();
	    System.out.println( "done." );
	}

	/**
	 * Dissociate from the RTI.  This sets the handle to the RTI acquired via
	 * {@link #createRTI} to null.  Thus, {@link #getRTI()} returns null after
	 * this call.
	 */
	public void destroyRTI() { _rti = null; }
	
	/**
	 * Joins the federate to a particular federation.
	 * 
	 * @param federation_id a unique name for the federation to be joined by
	 * the federate
	 * @param federate_id a unique name for this federate within the federation
	 * it is joining.  The name must be unique within a particular federation.
	 * 
	 * Supplies true to the argument 'ignoreLockFile'
	 */
	public void joinFederation( String federation_id, String federate_id) {
		this.joinFederation(federation_id, federate_id, true);
	}
	/**
	 * Joins the federate to a particular federation.
	 * 
	 * @param federation_id a unique name for the federation to be joined by
	 * the federate
	 * @param federate_id a unique name for this federate within the federation
	 * it is joining.  The name must be unique within a particular federation.
	 */
	public void joinFederation( String federation_id, String federate_id, boolean ignoreLockFile ) {
        this._federateId = federate_id;
        this._federationId = federation_id;
		boolean federationNotPresent = true;
		while( federationNotPresent ) {
			try {
				if(!ignoreLockFile) {
					try {
						int counter = 0;
						while( !_lockFile.createNewFile() ) {
							if ( ++counter >= 60 ) {
								System.err.println( "ERROR: [" + federate_id + "] federate:  could not open lock file \"" + _lockFile + "\": timeout after 60 seconds.  Exiting." );
							}
							try { Thread.sleep( 1000 ); } catch ( Exception e ) { }
						}
					} catch( Exception e ) {
						System.err.println( "ERROR: [" + federate_id + "] federate:  could not open lock file \"" + _lockFile + "\": " + e.getMessage() + ".  Exiting." );
					}
				}

				System.out.print( "[" + federate_id + "] federate joining federation [" + federation_id + "] ... " );
			    synchronized( _rti ) { _rti.joinFederationExecution( federate_id, federation_id, this, null ); }
			    System.out.println( "done." );

			    if(!ignoreLockFile) {
			    	_lockFile.delete();
			    }

				federationNotPresent = false;
			} catch ( FederateAlreadyExecutionMember f ) {
				System.err.println( f.getMessage() );
				return;
			} catch ( Exception e ) {
			    System.err.println( e.getMessage() );
				try { Thread.sleep( 500 ); } catch ( Exception e2 ) { }
			}
		}

//		try {
//		    File lockFile = new File( federation_id + "_" + federate_id + ".lck" );
//		    FileOutputStream lockFileStream = new FileOutputStream( lockFile );
//		    lockFileStream.close();
//		} catch( Exception e ) { }

	}

    /**
     * Returns the id (name) of the federation in which this federate is running.
     */
    public String getFederationId() { return _federationId; }

    /**
     * Returns the id (name) of this federate as registered with the federation
     * in which it is running.
     */
	public String getFederateId() { return _federateId; }
	
	/**
	 * RTI callback -- DO NOT OVERRIDE.  SynchonizedFederate class uses this
	 * method to detect that the RTI has made this federate time-constrained.
	 */
	@Override
	public void timeConstrainedEnabled( LogicalTime t ) { _timeConstrainedNotEnabled = false; }

	/**
	 * When a federate calls this method, it becomes time-constrained within
	 * its federation.
	 */
	public void enableTimeConstrained() throws FederateNotExecutionMember {
		if ( !_timeConstrainedNotEnabled ) return;
		
		boolean timeConstrainedEnabledNotCalled = true;
		while( timeConstrainedEnabledNotCalled ) {
			try {
				synchronized( _rti ) { _rti.enableTimeConstrained(); }
				timeConstrainedEnabledNotCalled = false;				
			} catch ( TimeConstrainedAlreadyEnabled t ) {
				return;
			} catch ( EnableTimeConstrainedPending e ) {
				timeConstrainedEnabledNotCalled = false;
			} catch ( FederateNotExecutionMember f ) {
				throw f;
			} catch ( Exception e ) {
				try { Thread.sleep( 500 ); } catch ( Exception e2 ) { }
			}
		}
		
		try {
			synchronized( _rti ) { _rti.tick(); }
		} catch( Exception e ) { }
		while( _timeConstrainedNotEnabled ) {
			try { Thread.sleep( 500 ); } catch( Exception e ) { }
			try {
				synchronized( _rti ) { _rti.tick(); }
			} catch( Exception e ) { }
		}		
	}

    /**
     * RTI callback -- DO NOT OVERRIDE.  SynchonizedFederate class uses this
     * method to detect that the RTI has made this federate time-regulating.
     */
	@Override
	public void timeRegulationEnabled( LogicalTime t ) { _timeRegulationNotEnabled = false; }


    /**
     * When a federate calls this method, it becomes time-regulating within
     * its federation.
     * 
     * @param time time at which federate wishes to become time-regulating
     * @param lookahead look-ahead associated with this federate
     */
	public void enableTimeRegulation( double time, double lookahead )
	 throws InvalidFederationTime, InvalidLookahead, FederateNotExecutionMember {
	
		if ( !_timeRegulationNotEnabled ) return;
		
		boolean timeRegulationEnabledNotCalled = true;
		while( timeRegulationEnabledNotCalled ) {
			try {
				synchronized( _rti ) { _rti.enableTimeRegulation(  new DoubleTime( time ), new DoubleTimeInterval( lookahead )  ); }
				timeRegulationEnabledNotCalled = false;				
			} catch ( TimeRegulationAlreadyEnabled t ) {
				return;
			} catch ( EnableTimeRegulationPending e ) {
				timeRegulationEnabledNotCalled = false;
			} catch ( FederateNotExecutionMember f ) {
				throw f;
			} catch ( InvalidFederationTime i) {
				throw i;
			} catch ( InvalidLookahead i ) {
				throw i;
			} catch ( Exception e ) {
				try { Thread.sleep( 500 ); } catch ( Exception e2 ) { }
			}
		}
		
		try {
			synchronized( _rti ) { _rti.tick(); }
		} catch( Exception e ) { }
		while( _timeRegulationNotEnabled ) {
			try { Thread.sleep( 500 ); } catch( Exception e ) { }
			try {
				synchronized( _rti ) { _rti.tick(); }
			} catch( Exception e ) { }
		}		
	}
	
	/**
	 * Ensures that the federate is subscribed to SimEnd interaction.
	 */
	private void ensureSimEndSubscription() {
		
		if ( _simEndNotSubscribed ) {
			// Auto-subscribing also ensures that there is no filter set for SimEnd
			SimEnd.subscribe( getRTI() );
			_simEndNotSubscribed = false;
		}
	}

    /**
     * Same as {@link #enableTimeRegulation(double, double)}, where the first
     * argument (that is, "time") is set to 0.
     * 
     * @param lookahead look-ahead associated with this federate
     */
	public void enableTimeRegulation( double lookahead )
	 throws InvalidFederationTime, InvalidLookahead, FederateNotExecutionMember {
	    enableTimeRegulation( 0, lookahead );
	}

	/**
	 * Enables asynchronous delivery for the federate.
	 */
	public void enableAsynchronousDelivery() {
	    
	    boolean asynchronousDeliveryNotEnabled = true;
	    while( asynchronousDeliveryNotEnabled ) {
	        try {
	            getRTI().enableAsynchronousDelivery();
	            asynchronousDeliveryNotEnabled = false;
	        } catch ( FederateNotExecutionMember f ) {
	            System.err.println( "ERROR:  Could not enable asynchronous delivery:  Federate Not Execution Member" );
	            f.printStackTrace();
	            return;
	        } catch ( AsynchronousDeliveryAlreadyEnabled a ) {
	            return;
	        } catch ( Exception e ) {
	            System.err.println( "WARNING:  problem encountered enabling asynchronous delivery:  retry" );
	            e.printStackTrace();
	            try { Thread.sleep( 500 ); } catch ( Exception e1 ) { }
	        }
	    }
	}

	public static final int DELETE_OBJECTS                        = ResignAction.DELETE_OBJECTS;
    public static final int DELETE_OBJECTS_AND_RELEASE_ATTRIBUTES = ResignAction.DELETE_OBJECTS_AND_RELEASE_ATTRIBUTES;
    public static final int NO_ACTION                             = ResignAction.NO_ACTION;
    public static final int RELEASE_ATTRIBUTES                    = ResignAction.RELEASE_ATTRIBUTES;

    /**
	 * Resigns federate from the federation execution.
	 * 
	 * @param resignAction action to be performed when resigning.  This must be
     * one of the following:
     * 
     * DELETE_OBJECTS
     * DELETE_OBJECTS_AND_RELEASE_ATTRIBUTES
     * NO_ACTION
     * RELEASE_ATTRIBUTES
     * 
	 */
	public void resignFederationExecution( int resignAction ) {

	    boolean federationNotResigned = true;
		int Counter=10;
	    while( federationNotResigned ) {
	        try {
	            getRTI().resignFederationExecution( resignAction );
	            federationNotResigned = false;
	        } catch ( InvalidResignAction i ) {
	            System.err.println( "WARNING:  Invalid resign action when attempting to resign federation.  Changing resign action to DELETE_OBJECTS_AND_RELEASE_ATTRIBUTES." );
	            resignAction = DELETE_OBJECTS_AND_RELEASE_ATTRIBUTES;
	        } catch ( FederateNotExecutionMember f ) {
                System.err.println( "WARNING:  While resigning federation:  federate not execution member." );
                return;
	        } catch ( FederateOwnsAttributes f ) {
                System.err.println( "WARNING:  While resigning federation:  federate owns attributes.  Releasing attributes." );
	            resignAction |= RELEASE_ATTRIBUTES;
	        } catch ( Exception e ) {
                System.err.println( "WARNING:  problem encountered while resigning federation execution:  retry" );
                e.printStackTrace();
                try { Thread.sleep( 500 ); } catch ( Exception e1 ) { }	            
				if( Counter-- < 1){
					System.err.println( "Resigned Failed. Exiting from the Federation" );
					federationNotResigned = false;
				}
	        }
	    }
	}
	
    /**
     * Resigns federate from the federation execution with resign action of
     * DELETE_OBJECTS_AND_RELEASE_ATTRIBUTES.
     * 
     */
	public void resignFederationExecution() {
	    resignFederationExecution( DELETE_OBJECTS_AND_RELEASE_ATTRIBUTES );
	}
	
	/**
	 * RTI callback -- DO NOT OVERRIDE.  SynchronizedFederate uses this method
	 * to determine when a synchronization point has been reached by the
	 * federation.
	 */
	@Override
    public void federationSynchronized( String label ) {
    	_achievedSynchronizationPoints.add( label );
    }

	/**
	 * Federate should call this method when it has reached an initial stage in
	 * processing that allows it to "populate" its data structures with
	 * initializing data from other federates in the federation.  This is before
	 * full simulation execution begins, and causes the federate to suspend
	 * execution until all federates in the federation have called this method,
	 * that is, are "ready to populate."
	 * 
	 * @throws FederateNotExecutionMember
	 * @throws RTIinternalError
	 */
    public void readyToPopulate() throws FederateNotExecutionMember, RTIinternalError {
    	ensureSimEndSubscription();
    	
    	achieveSynchronizationPoint( ReadyToPopulateSynch );
    }
    
    /**
     * Federate should call this method when it has reached a point in execution
     * where it is ready to run the simulation.  It will cause the federate to
     * suspend execution until all other federates in the federation called this
     * method, that is, they also are ready to run the simulation.
     * 
     * @throws FederateNotExecutionMember
     * @throws RTIinternalError
     */
    public void readyToRun() throws FederateNotExecutionMember, RTIinternalError {
    	achieveSynchronizationPoint( ReadyToRunSynch );
    }

    /**
     * Federate should call this method when it has reached a point in execution
     * where it is ready to terminate the simulation.  It will cause the federate
     * to suspend execution until all other federates in the federation called this
     * method, that is, they also are ready to terminate the simulation.
     * 
     * @throws FederateNotExecutionMember
     * @throws RTIinternalError
     */
    public void readyToResign() throws FederateNotExecutionMember, RTIinternalError {
    	achieveSynchronizationPoint( ReadyToResignSynch );
    }

    private void achieveSynchronizationPoint( String label ) throws FederateNotExecutionMember, RTIinternalError {
		boolean synchronizationPointNotAccepted = true;
		while( synchronizationPointNotAccepted ) {
			try {
				synchronized( _rti ) { _rti.synchronizationPointAchieved( label ); }
				while(  !_achievedSynchronizationPoints.contains( label )  ) {
					Thread.sleep( 500 );
					synchronized( _rti ) { _rti.tick(); }
				}
				synchronizationPointNotAccepted = false;
			} catch ( FederateNotExecutionMember f ) {
				throw f;
			} catch ( SynchronizationLabelNotAnnounced s ) {
				if (  _achievedSynchronizationPoints.contains( label )  ) {
					synchronizationPointNotAccepted = false;
				} else {
					synchronized( _rti ) { 
						try {
							_rti.tick();
						} catch ( RTIinternalError r ) {
							throw r;
						} catch ( Exception e ) {
							try { Thread.sleep( 500 ); } catch ( Exception e2 ) { }							
						}
					}
				}
			} catch( Exception e ) {
				try { Thread.sleep( 500 ); } catch ( Exception e2 ) { }
			}
		}
	}
   
    /**
     * RTI callback -- DO NOT OVERRIDE.  The SynchronizedFederate uses this method
     * to determine if a time to which it has requested the RTI advance has been
     * reached.
     */
    @Override
    public void timeAdvanceGrant( LogicalTime t ) {
    	_timeAdvanceNotGranted = false;
    }

    /**
     * Returns the current time for this federate.
     * 
     * @return the current time for this federate
     */
    public double getCurrentTime() {
    	LogicalTime logicalTime = null;
    	boolean timeNotAcquired = true;
    	while( timeNotAcquired ) {
    		try {
    			synchronized( getRTI() ) {
    				logicalTime = getRTI().queryFederateTime();
    			}
    			timeNotAcquired = false;
    		} catch ( FederateNotExecutionMember f) {
                System.err.println( "SynchronizedFederate:  getCurrentTime:  ERROR:  Federate not execution member" );
    		    f.printStackTrace();
    		    return -1;
    		} catch ( Exception e ) {
    			System.err.println( "SynchronizedFederate:  getCurrentTime:  Exception caught:  " + e.getMessage() );
    			e.printStackTrace( System.err );
    			return -1;
    		}
    	}

    	DoubleTime doubleTime = new DoubleTime();
   		doubleTime.setTo( logicalTime );
    	return doubleTime.getTime();
    }

    /**
     * Returns the current Lower Bound on Time-Stamps (LBTS) for this federate.
     * 
     * @return the current LBTS time for this federate
     */
    public double getLBTS() {
    	LogicalTime lbtsTime = null;
    	boolean timeNotAcquired = true;
    	while( timeNotAcquired ) {
    		try {
    			synchronized( getRTI() ) {
    				lbtsTime = getRTI().queryLBTS();
    			}
    			timeNotAcquired = false;
    		} catch ( FederateNotExecutionMember f) {
                System.err.println( "SynchronizedFederate:  getLBTS:  ERROR:  Federate not execution member" );
    		    f.printStackTrace();
    		    return -1;
    		} catch ( Exception e ) {
    			System.err.println( "SynchronizedFederate:  getLBTS:  Exception caught:  " + e.getMessage() );
    			e.printStackTrace( System.err );
    			return -1;
    		}
    	}

    	DoubleTime doubleTime = new DoubleTime();
   		doubleTime.setTo(lbtsTime);
    	return doubleTime.getTime();
    }

    /**
     * When sending an interaction in timestamp order, we should use
     * currentTime+Lookahead or LBTS whichever is greater. Current Portico RTI
     * implementation dictates to use a timestamp which is greater than or
     * equal to federate's LBTS.
     *
     * @return the timestamp to use for outgoing TSO interactions
     */
    public double getMinTSOTimestamp() {
    	LogicalTime lbtsTime = null;
    	LogicalTime logicalTime = null;
    	boolean timeNotAcquired = true;
    	while( timeNotAcquired ) {
    		try {
    			synchronized( getRTI() ) {
    				lbtsTime = getRTI().queryLBTS();
    				logicalTime = getRTI().queryFederateTime();
    			}
    			timeNotAcquired = false;
    		} catch ( FederateNotExecutionMember f) {
                System.err.println( "SynchronizedFederate:  getMinTSOTimestamp:  ERROR:  Federate not execution member" );
    		    f.printStackTrace();
    		    return -1;
    		} catch ( Exception e ) {
    			System.err.println( "SynchronizedFederate:  getMinTSOTimestamp:  Exception caught:  " + e.getMessage() );
    			e.printStackTrace( System.err );
    			return -1;
    		}
    	}
    	
    	DoubleTime dtLBTSTime = new DoubleTime();
   		dtLBTSTime.setTo(lbtsTime);
   		double dblLBTSTime = dtLBTSTime.getTime();

   		DoubleTime dtLogicalTime = new DoubleTime();
   		dtLogicalTime.setTo(logicalTime);
   		double dblLogicalTime = dtLogicalTime.getTime();

   		double timestampWithLogicalTime = dblLogicalTime + getLookahead();

   		if( dblLBTSTime > timestampWithLogicalTime )
   			return dblLBTSTime;
   		else
   			return timestampWithLogicalTime;
    }

    /**
     * Synchronous Queue class that the AdvanceTimeThread uses to synchronize
     * itself with the threads of the federate that are interacting with the RTI.
     * 
     * @author Harmon Nine
     *
     */
	public static class SyncQueue extends SynchronousQueue< Object > {
		public final static long serialVersionUID = 1;
	}

	/**
	 * A thread in a federate uses an object of this class to request a federation
	 * time to which the AdvanceTimeThread should advance.  Once the time is
	 * reached, the federate thread uses this object to synchronize its execution
	 * with the AdvanceTimeThread.  That is, the AdvanceTimeThread is prevented
	 * from advancing the time any further until the federate thread has completed
	 * its processing for this time. 
	 * See {@link AdvanceTimeThread}.
	 * 
	 * @author Harmon Nine
	 *
	 */
	public static class AdvanceTimeRequest {
		private static Object object = new Object();
		
    	private double _requestedTime;
    	private double _currentTime = -1;
    	private SyncQueue _syncQueue;
    	
    	/**
    	 * Creates a new AdvanceTimeRequest with a new (and unique) SyncQueue.
    	 * 
    	 * @param requestedTime time at which the federate wishes to perform
    	 * processing for the simulation.
    	 */
    	public AdvanceTimeRequest( double requestedTime ) {
    	    _requestedTime = requestedTime;
    	    _syncQueue = new SyncQueue();
    	}

    	/**
         * Creates a new AdvanceTimeRequest with a supplied SyncQueue.
         * 
         * @param requestedTime time at which the federate wishes to perform
         * processing for the simulation.
         * @param syncQueue SyncQueue
         */
    	public AdvanceTimeRequest( double requestedTime, SyncQueue syncQueue ) {
    		_requestedTime = requestedTime;
    		_syncQueue = syncQueue;
    	}
    	
    	/**
    	 * returns the time to which the federate thread has requested the
    	 * AdvanceTimeThread advance using this AdvanceTimeRequest object.
    	 * 
    	 * @return time to which the federate thread has requested the
         * AdvanceTimeThread advance using this AdvanceTimeRequest object
    	 */
    	public double getRequestedTime() { return _requestedTime; }
    	
    	/**
    	 * returns the time at which this AdvanceTimeRequest object is actually
    	 * processed by the AdvanceTimeThread.  Usually, this is the same as the
    	 * requested time (see {@link #getRequestedTime()}).  However, the current
    	 * time can be greater than the requested time -- this only happens if the
    	 * requested time is previous to the current federation time to begin with,
    	 * and is usually the result of some kind of error in processing by the
    	 * federate that created and is using this AdvanceTimeRequest.
    	 * 
    	 * @return time at which the AdvanceTimeRequest is processed by the
    	 * AdvanceTimeThread
    	 */
    	public double getCurrentTime() { return _currentTime; }
    	
    	/**
    	 * Called by the AdvanceTimeThread ONLY, this method coordinates the
    	 * AdvanceTimeThread with the federate thread that created and is using
    	 * this AdvanceTimeRequest object.
    	 * <p/>
    	 * Usually, after submitting this AdvanceTimeRequest object to the
    	 * AdvanceTimeThread, a federate thread calls {@link #requestSyncStart()}
    	 * on this object.  This causes the federate to suspend execution until
    	 * the AdvanceTimeThread advances the federate time to the requested time
    	 * in the AdvanceTimeRequest object.  Once the AdvanceTimeThread does
    	 * this, it calls this method (that is, threadSyncStart( double )) on
    	 * the AdvanceTimeRequest object.  This causes the federate thread to
    	 * resume execution and perform the processing it needs to at the requested
    	 * time (see {@link AdvanceTimeThread}).
    	 * 
    	 * @param currentTime the time at which the AdvanceTimeThread actually
    	 * processed this AdvanceTimeRequest object.
    	 */
    	public void threadSyncStart( double currentTime ) {
    		_currentTime = currentTime;
    		threadSyncEnd();
    	}

        /**
         * Called by the AdvanceTimeThread ONLY, this method coordinates the
         * AdvanceTimeThread with the federate thread that created and is using
         * this AdvanceTimeRequest object.
         * 
         * After calling the {@link #threadSyncStart(double)} method, the
         * {@link AdvanceTimeThread} immediately calls this method (that is, threadSyncEnd()).
         * This causes it to suspend its execution.  It resumes its execution
         * when the federate thread using this AdvanceTimeRequest object calls
         * {@link #requestSyncEnd()} on this object, indicating that it has completed
         * the processing it needed to perform at the requested time of this
         * AdvanceTimeRequest object.
         */
    	public void threadSyncEnd() {
    		boolean putNotExecuted = true;
    		while( putNotExecuted ) {
    			try {
    				_syncQueue.put( object );
    				putNotExecuted = false;
    			} catch ( InterruptedException i ) { }
    		}
    	}

    	/**
    	 * Called by a federate thread to suspend its execution until the
    	 * {@link AdvanceTimeThread} advances the federation time to the time
    	 * requested in this AdvanceTimeRequest object.
    	 */
    	public void requestSyncStart() {
    		boolean takeNotExecuted = true;
    		while( takeNotExecuted ) {
    			try {
    				_syncQueue.take();
    				takeNotExecuted = false;
    			} catch ( InterruptedException i ) { }
    		}
    	}

        /**
         * Called by a federate thread to indicate to the {@link AdvanceTimeThread}
         * that it has completed the processing it needed to perform at the time
         * requested in this AdvanceTimeRequest object.
         */
    	public void requestSyncEnd() {
    		_currentTime = -1;
    		requestSyncStart();
    	}
	}

    private static class ATRComparator implements Comparator< AdvanceTimeRequest > {
    	public int compare( AdvanceTimeRequest t1, AdvanceTimeRequest t2 ) {
    		return (int)Math.signum( t1._requestedTime - t2._requestedTime );
    	}
    }

    public static class ATRQueue extends PriorityBlockingQueue< AdvanceTimeRequest > {
    	
    	public static final long serialVersionUID = 1;
    	
    	public ATRQueue( int size, ATRComparator tatComparator ) {
    		super( size, tatComparator );
    	}
    }
    	    
    private ATRQueue _atrQueue = new ATRQueue( 100, new ATRComparator() );
    
    
    /**
     * DO NOT USE -- Should only be used directly by the SyncronizedFederate class.
     * This method is used to access a queue of AdvanceTimeRequest objects.
     * AdvanceTimeRequests are placed on this queue using
     * {@link #putAdvanceTimeRequest(c2w.hla.SynchronizedFederate.AdvanceTimeRequest)}
     * and are taken off the queue in order of requested time by the
     * {@link AdvanceTimeThread}
     */
    public ATRQueue getATRQueue() { return _atrQueue; }

    /**
     * Called by a federate to submit an {@link AdvanceTimeRequest} to the
     * {@link AdvanceTimeThread}.
     * 
     * @param advanceTimeRequest 
     */
	public final void putAdvanceTimeRequest( AdvanceTimeRequest advanceTimeRequest ) {
		_atrQueue.put( advanceTimeRequest );
	}

	
	/**
	 * This class is run in a separate thread and is responsible for temporal
	 * coordination between the RTI and one or more threads in a given federate.
	 * The means by which the AdvanceTimeThread is able perform this coordination
	 * is via objects of the {@link AdvanceTimeRequest} class.  That is, a federate
	 * thread that has processing to perform at federation time X places this time
	 * in an AdvanceTimeRequest object and submits it to the AdvanceTimeThread.
	 * Once the AdvanceTimeThread has advanced to time X, it signals the federate
	 * thread to start processing and suspends its own execution until this
	 * processing is complete.  It then goes on to service another
	 * AdvanceTimeRequest from another thread.
	 * 
	 * The program statements in the main federate thread should look like this:
	 * ------
	 * // start federate threads that interact with RTI
	 * thread1.start();
	 * thread2.start();
	 * // ...
	 * // Wait for threads to suspend
	 * // ...
	 * // start AdvanceTimeThread
	 * startAdvanceTimeThread();
	 * ------
	 * 
	 * The program statements in one of the federate threads should look like this:
	 * ------
	 * AdvanceTimeRequest atr = null;
	 * double time = init_time; // Initial time thread needs to interact with RTI.
     *
     * // Submit request to AdvanceTimeThread to notify this thread when
     * // federation time "time" has been reached
     * atr = putAdvanceTimeRequest( time );
     *     
	 * while( true ) {
     *     
     *     // Wait for notification from AdvanceTimeThread that federate time "time"
     *     // has been reached
     *     atr.requestSyncStart();
     *     
     *     // Perform processing for time "time"
     *     // ...
     *     
     *     // Compute next RTI time that processing is needed
     *     time = next_time;
     *     
     *     // Submit request to AdvanceTimeThread to notify this thread when
     *     // next federation time "time" has been reached.
     *     // NOTE THAT THIS IS DONE BEFORE "requestSyncEnd()" BELOW, I.E. BEFORE
     *     // TELLING THE AdvanceTimeThread TO CONTINUE ADVANCING TIME.  IF THIS
     *     // WHERE DONE AFTER "requestSyncEnd()", IT WOULD RESULT IN A RACE
     *     // CONDITION.
     *     AdvanceTimeRequest new_atr = putAdvanceTimeRequest( time );
     *  
     *     // Notify AdvanceTimeThread that processing is complete for time "time",
     *     // so that the AdvanceTimeThread may advance to other times and process
     *     // other AdvanceTimeRequest's.
     *     atr.requestSyncEnd();
	 * 
	 *     // Reassign atr from new_atr for loop
	 *     atr = new_atr;
	 * }
	 * --------
	 * 
	 * 
	 * @author Harmon Nine
	 *
	 */
    public static class AdvanceTimeThread extends Thread {
    	
        // private double _atrStepSize = 0.2;

        private ATRQueue _atrQueue;

    	private SynchronizedFederate _synchronizedFederate;
    	private RTIambassador _rti;
    	private TIME_ADVANCE_MODE _timeAdvanceMode = TIME_ADVANCE_MODE.TIME_ADVANCE_REQUEST;
    	
    	public AdvanceTimeThread( SynchronizedFederate synchronizedFederate, ATRQueue atrQueue, TIME_ADVANCE_MODE timeAdvanceMode ) {
    		_synchronizedFederate = synchronizedFederate;
    		_rti = _synchronizedFederate.getRTI();
    		_atrQueue = atrQueue;
    		_timeAdvanceMode = timeAdvanceMode;
    	}
    	
    	public void run() {
    				
    		double currentTime = _synchronizedFederate.getCurrentTime();
    		if ( currentTime < 0 ) return;

    		while( true ) {
    			AdvanceTimeRequest advanceTimeRequest = null;
    			advanceTimeRequest = _atrQueue.peek();
    			if ( advanceTimeRequest == null ) {
    				break;
    			}
    				
    			
				boolean takeNotExecuted = true;
				while( takeNotExecuted ) {
					try {
						advanceTimeRequest = _atrQueue.take();
						takeNotExecuted = false;
					} catch ( InterruptedException i ) { }
				}

				DoubleTime timeRequest = null;
				// System.out.println("Current time = " + currentTime + ", and ATR's requested time = " + advanceTimeRequest.getRequestedTime());
				if ( advanceTimeRequest.getRequestedTime() > currentTime ) {
					timeRequest = new DoubleTime( advanceTimeRequest.getRequestedTime() );
				} else {
					advanceTimeRequest.threadSyncStart( currentTime );
					advanceTimeRequest.threadSyncEnd();
					continue;
				}
    			
    			if ( timeRequest != null ) {
    				_synchronizedFederate.setTimeAdvanceNotGranted( true );

    				boolean tarNotCalled = true;
    				while( tarNotCalled ) {
    					try {
    						// System.out.println( "TimeAdvanceThread: Using " + _timeAdvanceMode + " to request time: " + timeRequest.getTime() );
    						synchronized( _rti ) {
    							if(_timeAdvanceMode == TIME_ADVANCE_MODE.TIME_ADVANCE_REQUEST) {
    								_rti.timeAdvanceRequest( timeRequest );
    								// System.out.println( "TimeAdvanceThread: Called timeAdvanceRequest() to go to: " + timeRequest.getTime() );
    							} else if(_timeAdvanceMode == TIME_ADVANCE_MODE.NEXT_EVENT_REQUEST) {
    								_rti.nextEventRequest( timeRequest );
    								// System.out.println( "TimeAdvanceThread: Using nextEventRequest() to go to: " + timeRequest.getTime() );
    							} else if(_timeAdvanceMode == TIME_ADVANCE_MODE.TIME_ADVANCE_REQUEST_AVAILABLE) {
    								_rti.timeAdvanceRequestAvailable( timeRequest );
    								// System.out.println( "TimeAdvanceThread: Using timeAdvanceRequestAvailable() to go to: " + timeRequest.getTime() );
    							} else if(_timeAdvanceMode == TIME_ADVANCE_MODE.NEXT_EVENT_REQUEST_AVAILABLE) {
    								_rti.nextEventRequestAvailable( timeRequest );
    								// System.out.println( "TimeAdvanceThread: Using nextEventRequestAvailable() to go to: " + timeRequest.getTime() );
    							}
    						}
    						tarNotCalled = false;
    					} catch ( FederationTimeAlreadyPassed f ) {
    						System.err.println( "Time already passed detected." );
    	                    _synchronizedFederate.setTimeAdvanceNotGranted( false );
    						tarNotCalled = false;
    					} catch ( Exception e ) { }
    				}
    				
    				while( _synchronizedFederate.getTimeAdvanceNotGranted() ) {
    					try {
    						synchronized( _rti ) { _rti.tick(); }
    					} catch ( Exception e ) { }
    					try { Thread.sleep( 10 ); } catch ( Exception e ) { }
    				}

					currentTime = _synchronizedFederate.getCurrentTime();
    			}
    			
    			if ( advanceTimeRequest != null ) {
					advanceTimeRequest.threadSyncStart( currentTime );
					advanceTimeRequest.threadSyncEnd();
    			}
    		}
    	}

    }

    /**
     * Start the {@link AdvanceTimeThread}
     * Assumes the federate is a lookahead value greater than zero. Uses
     * {@link hla.rti.RTIambassador#timeAdvanceRequest()} for advancing
     * federates time.
     */
    protected void startAdvanceTimeThread() {
    	if ( _advanceTimeThreadNotStarted ) {
    		(  new AdvanceTimeThread( this, this._atrQueue, TIME_ADVANCE_MODE.TIME_ADVANCE_REQUEST )  ).start();
    		_advanceTimeThreadNotStarted = false;
    	}
    }

    /**
     * Start the {@link AdvanceTimeThread}
     * @param TIME_ADVANCE_MODE If
     * {@link TIME_ADVANCE_MODE.TIME_ADVANCE_REQUEST_AVAILABLE} or
     * {@link TIME_ADVANCE_MODE.NEXT_EVENT_REQUEST_AVAILABLE} is used, the
     * federate's lookahead value is allowed to be zero. For other two cases,
     * federate's lookahead must be greater than zero.
     */
    protected void startAdvanceTimeThread(TIME_ADVANCE_MODE timeAdvanceMode) {
    	if ( _advanceTimeThreadNotStarted ) {
    		(  new AdvanceTimeThread( this, this._atrQueue, timeAdvanceMode )  ).start();
    		_advanceTimeThreadNotStarted = false;
    	}
    }

    private static class InteractionRootComparator implements Comparator< InteractionRoot > {
        public int compare( InteractionRoot interactionRoot1, InteractionRoot interactionRoot2 ) {
        	// System.out.println("Comparing IR1 and IR2");
        	// System.out.println("IR1 = " + interactionRoot1);
        	// System.out.println("IR2 = " + interactionRoot2);

        	C2WInteractionRoot c2wIR1 = (C2WInteractionRoot) interactionRoot1;
        	C2WInteractionRoot c2wIR2 = (C2WInteractionRoot) interactionRoot2;
        	double agtIR1 = c2wIR1.get_actualLogicalGenerationTime();
        	double agtIR2 = c2wIR2.get_actualLogicalGenerationTime();

            // System.out.println("IR1-ID = " + interactionRoot1.getUniqueID() + ", IR2-ID = " + interactionRoot2.getUniqueID());
            // System.out.println("IR1-Time = " + interactionRoot1.getTime() + ", IR2-Time = " + interactionRoot2.getTime());
            // System.out.println("IR1-ActualGenerationTime = " + agtIR1 + ", IR2-ActualGenerationTime = " + agtIR2);

        	if ( interactionRoot1.getTime() < interactionRoot2.getTime() ) {
        		// System.out.println("IR1-time < IR2-time, so returning -1");
        		return -1;
        	}
            if ( interactionRoot1.getTime() > interactionRoot2.getTime() ) {
            	// System.out.println("IR1-time > IR2-time, so, returning 1");
            	return 1;
            }
            if ( agtIR1 < agtIR2 ) {
            	// System.out.println("IR1-actualGenerationTime < IR2-actualGenerationTime, so returning -1");
            	return -1;
            }
            if ( agtIR1 > agtIR2 ) {
            	// System.out.println("IR1-actualGenerationTime > IR2-actualGenerationTime, so returning 1");
            	return 1;
            }
            if ( interactionRoot1.getUniqueID() < interactionRoot2.getUniqueID() ) {
            	// System.out.println("IR1-uniqueID < IR2-uniqueID, so returning -1");
            	return -1;
            }
            if ( interactionRoot1.getUniqueID() > interactionRoot2.getUniqueID() ) {
            	// .println("IR1-uniqueID > IR2-uniqueID, so returning 1");
            	return 1;
            }

            // System.out.println("No difference at all between IR1 and IR2, so returning 0");
            return 0;
        }
    }

    private static PriorityBlockingQueue< InteractionRoot > _interactionQueue = new PriorityBlockingQueue< InteractionRoot >( 10, new InteractionRootComparator() );

    /**
     * DO NOT USE -- Should only be used directly by the SyncronizedFederate class.
     * This method places an interaction on a queue internal to the {@link InteractionRoot}
     * class.  Usu. this interaction has just been received from the RTI using
     * the {@link #receiveInteraction(int, ReceivedInteraction, byte[])} or
     * {@link #receiveInteraction(int, ReceivedInteraction, byte[], LogicalTime, EventRetractionHandle)}
     * callback method.
     * 
     * @param interactionRoot reference to an interaction.  This could be an
     * instance of any interaction in the federation, as InteractionRoot will
     * always be its highest super class.
     */
    public static void addInteraction( InteractionRoot interactionRoot ) {
        _interactionQueue.add( interactionRoot );
        // System.out.println("Received: " + interactionRoot);
    }
    
    /**
     * Gets the next interaction that was received from the RTI, waiting for an
     * interaction if none are currently available.  The interaction is retrieved
     * from a queue that is internal to the {@link InteractionRoot} class.  The
     * queue is ordered by the timestamp of the interactions, with "receive-order"
     * interactions being placed at the front of the queue (they are given a
     * timestamp of -1).
     * 
     * Note that the type of the reference returned by this method is always
     * "InteractionRoot", as this is the highest super-class for all interactions.
     * If a reference to the actual class of the interaction is desired, then
     * this InteractionRoot reference will have to be cast up the inheritance
     * hierarchy.
     * 
     * @return the next interaction received from the RTI in order of timestamp,
     * where receive-order interactions have a timestamp of -1.
     */
    public static InteractionRoot getNextInteraction() {
        InteractionRoot interactionRoot = null;
        boolean takeNotComplete = true;
        while( takeNotComplete ) {
            try {
                interactionRoot = _interactionQueue.take();
                takeNotComplete = false;
            } catch ( InterruptedException i ) { }
            
        }
        return interactionRoot;
    }
    
    /**
     * Returns a boolean value indicating that there are interactions from the
     * RTI that can be retrieved via the {@link #getNextInteraction()} or
     * {@link #getNextInteractionNoWait()} methods.
     * 
     * @return true if there are interactions available on the queue internal
     * to the {@link InteractionRoot} class.  False, otherwise.
     */
    public static boolean isNotEmpty() {
        return !_interactionQueue.isEmpty();
    }

    /**
     * Like {@link #getNextInteraction()}, but returns immediately with a null
     * value if no interaction is available.
     * 
     * @return the next interaction received from the RTI in order of timestamp,
     * where receive-order interactions have a timestamp of -1, or null if there
     * are no interactions currently available
     */
    public static InteractionRoot getNextInteractionNoWait() {
        InteractionRoot interactionRoot = _interactionQueue.poll();
        // System.out.println( "Removed interaction from queue (poll), size now = " + _interactionQueue.size() );
        return interactionRoot;
    }

    /**
     * This should be overridden in the base classes of all federates
     */
    public boolean isMapperFederate() {
    	return false;
    }
    
	private boolean unmatchingFedFilterProvided( InteractionRoot interactionRoot ) {
		if( !isMapperFederate() ) {
		    C2WInteractionRoot c2wInteractionRoot = ( C2WInteractionRoot ) interactionRoot;
		    String fedFilter = c2wInteractionRoot.get_federateFilter();
		    if( fedFilter != null ) {
		    	fedFilter = fedFilter.trim();
	            if( ( fedFilter.length() > 0 ) && ( fedFilter.compareTo( getFederateId() ) != 0 ) ) {
	                // System.out.println("Filtering due to fed filter: " + fedFilter);
	                // System.out.println("Filtered interaction was: " + interactionRoot);
	                return true;
	            }
		    }
		}
	    return false;
	}


    /**
     * RTI callback -- DO NOT OVERRIDE.  SynchronizedFederate uses this method
     * to accept receive-order interactions from the RTI.
     * 
     * To access an interaction received from the RTI, use {@link #getNextInteraction()}
     * or {@link #getNextInteractionNoWait()}.
     * 
     * @param interactionClass integer handle (RTI assigned) indicating the class
     * of interaction being received
     * @param theInteraction data structure containing the parameter data for the
     * received interaction
     * @param userSuppliedTag optional tag provided by the federate that sent the
     * interaction.  Currently ignored.
     */
    @Override
    public void receiveInteraction(
     int interactionClass, ReceivedInteraction theInteraction, byte[] userSuppliedTag
    ) {
    	// System.out.println( "SynchronizedFederate::receiveInteraction (no time) for interactionHandle: " + interactionClass);
    	receiveInteractionSF( interactionClass, theInteraction, userSuppliedTag );
    }

    public final void receiveInteractionSF(
     int interactionClass, ReceivedInteraction theInteraction, byte[] userSuppliedTag
    ) {
        // Himanshu: We normally use only TSO updates, so this shouldn't be
        // called, but due to an RTI bug, it seemingly is getting called. So,
        // for now, use the federate's current time or LBTS whichever is greater
        // as the timestamp
    	
        DoubleTime assumedTimestamp = new DoubleTime();
        if( getLBTS() >= getCurrentTime() ) {
        	assumedTimestamp.setTime( getLBTS() );
        } else {
        	assumedTimestamp.setTime( getCurrentTime() );
        }
        
        InteractionRoot ir = InteractionRoot.create_interaction( interactionClass, theInteraction );
    	if (!unmatchingFedFilterProvided(ir)) {
	    	handleIfSimEnd( interactionClass, theInteraction, assumedTimestamp );
	        addInteraction( ir );
	        createLog(interactionClass,theInteraction,assumedTimestamp);
    	}
    }


    /**
     * RTI callback -- DO NOT OVERRIDE.  SynchronizedFederate uses this method
     * to accept timestamp-order interactions from the RTI.
     * 
     * To access an interaction received from the RTI, use {@link #getNextInteraction()}
     * or {@link #getNextInteractionNoWait()}.
     * 
     * @param interactionClass integer handle (RTI assigned) indicating the class
     * of interaction being received
     * @param theInteraction data structure containing the parameter data for the
     * received interaction
     * @param userSuppliedTag optional tag provided by the federate that sent the
     * interaction.  Currently ignored.
     * @param theTime timestamp of the received interaction
     * @param retractionHandle a handle that allows the federate that sent the
     * interaction to retract it.  Currently ignored.
     */
    @Override
    public void receiveInteraction(
     int interactionClass,
     ReceivedInteraction theInteraction,
     byte[] userSuppliedTag,
     LogicalTime theTime,
     EventRetractionHandle retractionHandle
    ) {
    	// System.out.println( "SynchronizedFederate::receiveInteraction (with time) for interactionHandle: " + interactionClass);
    	this.receiveInteractionSF( interactionClass, theInteraction, userSuppliedTag, theTime, retractionHandle );
    }

    public final void receiveInteractionSF(
     int interactionClass,
     ReceivedInteraction theInteraction,
     byte[] userSuppliedTag,
     LogicalTime theTime,
     EventRetractionHandle retractionHandle
    ) {
    	InteractionRoot ir = InteractionRoot.create_interaction( interactionClass, theInteraction, theTime );
    	if (!unmatchingFedFilterProvided(ir)) {
	    	handleIfSimEnd( interactionClass, theInteraction, theTime );
	        addInteraction( ir );
	        createLog(interactionClass,theInteraction,theTime);
    	}
    }
    
    protected void handleIfSimEnd( int interactionClass, ReceivedInteraction theInteraction, LogicalTime theTime ) {
        if (  SimEnd.match( interactionClass )  ) {
            System.out.println( getFederateId() + ": SimEnd interaction received, exiting..." );
            createLog( interactionClass, theInteraction, theTime );
            try {
            	getRTI().resignFederationExecution(ResignAction.DELETE_OBJECTS);
            } catch (Exception e) {
            	System.out.println("Error during resigning federate: " + getFederateId());
            	e.printStackTrace();
            }
            
            // Wait for 10 seconds for Federation Manager to recognize that the federate has resigned.
            try { Thread.sleep( 10000 ); } catch ( Exception e ) { e.printStackTrace(); }
            
            // Kill the entire process group
            String killCommand = "kill -15 -" + this.PGID;
            try {
            	System.out.println("Killing Federate " + getFederateId() + " with kill command: " + killCommand);
				Runtime.getRuntime().exec(killCommand);
			} catch (IOException e) {
				System.out.println("Exception while killing the process group");
				e.printStackTrace();
			}
            // Exit
            System.exit(0);
        }
    }
    
    /**
     * This class serializes reflections of the attributes of object class
     * instances that come in from the RTI.  An object of this class contains:
     * 
     * - a reference to the object class instance for whom attribute reflections
     * have been received
     * - the reflected attributes and their new (reflected) values
     * - the timestamp of the reflections
     * 
     * This class is necessary because potentially many attribute reflections
     * can come in from the RTI before a federate thread processes them.  If the
     * reflections were simply performed when they came in, such a federate thread
     * could miss several reflections.
     * 
     * Instead, this class allows a federate thread to apply the reflections
     * itself.  The thread calls either {@link SynchronizedFederate#getNextObjectReflector()}
     * or {@link SynchronizedFederate#getNextObjectReflectorNoWait()} to get the
     * next ObjectReflector.  It then calls {@link SynchronizedFederate.ObjectReflector#reflect()}
     * on this ObjectReflector to apply the attribute reflections for the object
     * class instance it contains, and then calls {@link SynchronizedFederate.ObjectReflector#getObjectRoot()}
     * to retrieve this instance.
     * 
     * @author Harmon Nine
     *
     */
    public static class ObjectReflector {
        private int _objectHandle;
        private ReflectedAttributes _reflectedAttributes;
        private double _time;
        
        /**
         * DO NOT USE -- Should only be used directly by the SyncronizedFederate class.
         * The {@link SynchronizedFederate#reflectAttributeValues(int, ReflectedAttributes, byte[])}
         * method uses this constructor to create a new "receive-order" ObjectReflector.
         */
        public ObjectReflector( int objectHandle, ReflectedAttributes reflectedAttributes ) {
            _objectHandle = objectHandle;
            _reflectedAttributes = reflectedAttributes;
        }

        /**
         * DO NOT USE -- Should only be used directly by the SyncronizedFederate class.
         * The {@link SynchronizedFederate#reflectAttributeValues(int, ReflectedAttributes, byte[], LogicalTime, EventRetractionHandle)}
         * method uses this constructor to create a new "timestamp-order" ObjectReflector.
         */
        public ObjectReflector( int objectHandle, ReflectedAttributes reflectedAttributes, LogicalTime logicalTime ) {
            _objectHandle = objectHandle;
            _reflectedAttributes = reflectedAttributes;
            DoubleTime doubleTime = new DoubleTime();
            doubleTime.setTo( logicalTime );
            _time = doubleTime.getTime();
        }
        
        /**
         * A federate or federate thread calls this method to perform the attribute
         * reflections contained in this ObjectReflector object to the object class
         * instance contained by this ObjectReflector object.
         */
        public void reflect() {
            if ( _time < 0 ) ObjectRoot.reflect( _objectHandle, _reflectedAttributes );
            else             ObjectRoot.reflect( _objectHandle, _reflectedAttributes, _time );
        }
        
        /**
         * A federate or federate thread calls this method to retrieve the object
         * class instance contained by the ObjectReflector object.  Note that if
         * this is done before {@link #reflect()} is called, the instance will not have
         * the attribute reflections contained in this ObjectReflector object.
         * 
         * Note that the type of the reference returned by this method is always
         * "ObjectRoot", as this is the highest super-class for all object class
         * instances.  If a reference to the actual class of the instance is desired,
         * then this ObjectRoot reference will have to be cast up the inheritance
         * hierarchy.
         * 
         * @return the object class instance contained by the ObjectReflector object. 
         */
        public ObjectRoot getObjectRoot() { return ObjectRoot.getObject( _objectHandle ); }
        public double getTime() { return _time; }
        public int getUniqueID() { return getObjectRoot().getUniqueID(); }
    }

    private static class ObjectReflectorComparator implements Comparator< ObjectReflector > {
        public int compare( ObjectReflector objectReflection1, ObjectReflector objectReflection2 ) {
            if ( objectReflection1.getTime() < objectReflection2.getTime() ) return -1;
            if ( objectReflection1.getTime() > objectReflection2.getTime() ) return 1;

            if ( objectReflection1.getUniqueID() < objectReflection2.getUniqueID() ) return -1;
            if ( objectReflection1.getUniqueID() > objectReflection2.getUniqueID() ) return 1;

            return 0;
        }
    }

    private static PriorityBlockingQueue< ObjectReflector > _objectReflectionQueue = new PriorityBlockingQueue< ObjectReflector >( 10, new ObjectReflectorComparator() );

    
    /**
     * DO NOT USE -- Should only be used directly by the SyncronizedFederate class.
     * This method places an ObjectReflector on a queue internal to the
     * {@link ObjectRoot} class.  Usu. this ObjectReflector contains attribute
     * reflections that have just been received from the RTI using
     * the {@link #reflectAttributeValues(int, ReflectedAttributes, byte[])} or
     * {@link #reflectAttributeValues(int, ReflectedAttributes, byte[], LogicalTime, EventRetractionHandle)}
     * callback method.  In this method, the attribute reflections are "receive-order".
     * 
     * @param objectHandle handle (RTI assigned) to the object class instance for
     * which the reflected attributes are to be applied
     * @param reflectedAttributes attribute reflections for the object class
     * instance corresponding to objectHandle
     */
    public static void addObjectReflector( int objectHandle, ReflectedAttributes reflectedAttributes ) {
        _objectReflectionQueue.add(  new ObjectReflector( objectHandle, reflectedAttributes )  );
    }
    
    /**
     * DO NOT USE -- Should only be used directly by the SyncronizedFederate class.
     * This method like the {@link #addObjectReflector(int, ReflectedAttributes)}
     * method, except it is for attribute reflections that are "timestamp-ordered".
     * 
     * @param objectHandle handle (RTI assigned) to the object class instance for
     * which the reflected attributes are to be applied
     * @param reflectedAttributes attribute reflections for the object class
     * instance corresponding to objectHandle
     * @param logicalTime timestamp of the attribute reflections
     */
    public static void addObjectReflector( int objectHandle, ReflectedAttributes reflectedAttributes, LogicalTime logicalTime ) {
        _objectReflectionQueue.add(  new ObjectReflector( objectHandle, reflectedAttributes, logicalTime )  );
    }

    /**
     * Gets the next ObjectReflector from a queue that is internal to the {@link ObjectRoot}
     * class, waiting for an ObjectReflector is none are currently on the queue. 
     * The queue is ordered by the timestamp of the attribute reflections in the
     * ObjectReflector's, with ObjectReflectors having "receive-order" attribute
     * reflections being placed at the front of the queue (they are given a
     * timestamp of -1).
     *
     * @return the next ObjectReflector on the ObjectRoot class queue in the order
     * of timestamp of their contained attribute reflections, where receive-order
     * attribute reflections have a timestamp of -1.
     */
    public static ObjectReflector getNextObjectReflector() {
        ObjectReflector objectReflection = null;
        boolean takeNotComplete = true;
        while( takeNotComplete ) {
            try {
                objectReflection = _objectReflectionQueue.take();
                takeNotComplete = false;
            } catch ( InterruptedException i ) { }
            
        }
        return objectReflection;
    }

    /**
     * Like {@link #getNextObjectReflector()}, except returns null
     * if there are no ObjectReflectors on the queue.
     * 
     * @return
     */
    public static ObjectReflector getNextObjectReflectorNoWait() {
        return _objectReflectionQueue.poll();
    }

    /**
     * RTI callback -- DO NOT OVERRIDE.  SynchonizedFederate class uses this
     * method to detect new instances of object classes to which a federate has
     * subscribed that have been created by other federates in the federation.
     * When such an instance is detected, the SynchronizedFederate directs the
     * {@link ObjectRoot} class to create a local instance of this object and
     * place it in a table local to the ObjectRoot class.  This table is indexed
     * by the handles (RTI assigned) of the instances.
     * 
     * @param theObject handle (RTI assigned) of a new object class instance that
     * has been created by another federate in the federation and accounced on
     * the RTI.
     * @param theObjectClass handle (RTI assigned) of the object class to which the
     * new instance belongs.
     * @param objectName name of the new object class instance (currently ignored).
     */
    @Override
    public void discoverObjectInstance( int theObject, int theObjectClass, String objectName ) {
       ObjectRoot.discover( theObjectClass, theObject );
    }

    /**
     * RTI callback -- DO NOT OVERRIDE.  SynchonizedFederate class uses this
     * method to receive receive-order attribute reflections for an object class
     * instance.  This instance should already have been detected by the
     * {@link #discoverObjectInstance(int, int, String)} method.  Attribute reflections
     * for a given object class instance are not immediately applied to the
     * instance.  Rather, they are packaged along with the instance into an
     * {@link ObjectReflector}, which allows the federate code to apply the
     * attribute reflections to the instance on demand.  The attribute reflections
     * received by this method have "receive" ordering, and so are given a -1
     * timestamp.
     * 
     * To access the ObjectReflector created here, use {@link #getNextObjectReflector()}
     * or {@link #getNextObjectReflectorNoWait()}.
     * 
     * @param theObject handle (RTI assigned) of the object class instance to which
     * the attribute reflections are to be applied
     * @param theAttributes data structure containing attribute reflections for
     * the object class instance, i.e. new values for the instance's attributes.
     * @param userSuppliedTag optional tag provided by the federate that sent the
     * interaction.  Currently ignored.
     */
    @Override
    public void reflectAttributeValues( int theObject, ReflectedAttributes theAttributes, byte[] userSuppliedTag) {
        addObjectReflector( theObject, theAttributes );

        // Himanshu: We normally use only TSO updates, so this shouldn't be
        // called, but due to an RTI bug, it seemingly is getting called. So,
        // for now, use the federate's current time or LBTS whichever is greater
        // as the timestamp
        DoubleTime assumedTimestamp = new DoubleTime();
        if( getLBTS() >= getCurrentTime() ) {
        	assumedTimestamp.setTime( getLBTS() );
        } else {
        	assumedTimestamp.setTime( getCurrentTime() );
        }
        createLog(theObject, theAttributes, assumedTimestamp);
    }

    /**
     * RTI callback -- DO NOT OVERRIDE.  SynchonizedFederate class uses this
     * method to receive timestamp-order attribute reflections for an object class
     * instance.  This is like the {@link #reflectAttributeValues(int, ReflectedAttributes, byte[])}
     * method, but receives timestamp-order, rather than receive-order, attribute
     * reflections.
     * 
     * To access the ObjectReflector created here, use {@link #getNextObjectReflector()}
     * or {@link #getNextObjectReflectorNoWait()}.
     * 
     * @param theObject handle (RTI assigned) of the object class instance to which
     * the attribute reflections are to be applied
     * @param theAttributes data structure containing attribute reflections for
     * the object class instance, i.e. new values for the instance's attributes.
     * @param userSuppliedTag optional tag provided by the federate that sent the
     * interaction.  Currently ignored.
     * @param theTime timestamp of the received interaction
     * @param retractionHandle a handle that allows the federate that sent the
     * interaction to retract it.  Currently ignored.
     */
    @Override
    public void reflectAttributeValues(
     int theObject,
     ReflectedAttributes theAttributes,
     byte[] userSuppliedTag,
     LogicalTime theTime,
     EventRetractionHandle retractionHandle
    ) {
    	addObjectReflector( theObject, theAttributes, theTime );
        createLog(theObject, theAttributes, theTime);
    }

    protected void createLog(
    		final int interactionClass,
    		final ReceivedInteraction theInteraction, 
    		final LogicalTime theTime
    ){
    	if(!InteractionRoot.enableSubLog) return;
    	
    	
    	Thread t = new Thread(new Runnable() {
            public void run() {
                try {
                	String logIdLocal = null;
                	synchronized( SynchronizedFederate.class ) {
                		logIdLocal = Integer.toString( logId++ );
                	}
                    String interactionName = InteractionRoot.get_simple_class_name( interactionClass ); 
                    double time = 0;
                    if(theTime!=null){
                        DoubleTime doubleTime = new DoubleTime();           
                        doubleTime.setTo( theTime );
                        time = doubleTime.getTime();
                    }
                    for(int i=0; i<theInteraction.size();i++){
                        String parameter = InteractionRoot.get_parameter_name(theInteraction.getParameterHandle(i));
                        String value = new String(theInteraction.getValue(i));  
                        String type = new String(InteractionRoot._datamemberTypeMap.get(parameter));                
                        C2WLogger.addLog( interactionName+"_sub_"+_federateId, time, parameter, value, type, InteractionRoot.subLogLevel, logIdLocal );
                    }
                } catch (ArrayIndexOutOfBounds e) {
                    e.printStackTrace();
                }
            }
        });
    	t.start();
    }
    
    protected void createLog(
    		final int objectHandle,
    		final ReflectedAttributes reflectedAttributes, 
    		final LogicalTime theTime
    ){
    	if(ObjectRoot._subAttributeLogMap.isEmpty()) return;
    	Thread t = new Thread(new Runnable() {
            public void run() {
                try {
                	String logIdLocal = null;
                	synchronized( SynchronizedFederate.class ) {
                		logIdLocal = Integer.toString( logId++ );
                	}
                    String objectName = ObjectRoot.getObject( objectHandle ).getSimpleClassName();
                    double time = 0;
                    if(theTime!=null){
                        DoubleTime doubleTime = new DoubleTime();           
                        doubleTime.setTo( theTime );
                        time = doubleTime.getTime();
                    }
                    for(int i=0; i<reflectedAttributes.size();i++){
                        String attribute = ObjectRoot.get_attribute_name(reflectedAttributes.getAttributeHandle(i));
                        if(!ObjectRoot._subAttributeLogMap.containsKey(attribute)) continue;
                        String value = new String(reflectedAttributes.getValue(i)); 
                        String type = new String(ObjectRoot._datamemberTypeMap.get(attribute));
                        String loglevel = ObjectRoot._subAttributeLogMap.get(attribute);                       
                        C2WLogger.addLog( objectName+"_"+attribute+"_sub_"+_federateId, time, attribute, value, type, loglevel, logIdLocal );
                    }
                } catch (ArrayIndexOutOfBounds e) {
                    e.printStackTrace();
                }
            }
        });
    	t.start();
    }
>>>>>>> f6d46d92
}<|MERGE_RESOLUTION|>--- conflicted
+++ resolved
@@ -1,4 +1,3 @@
-<<<<<<< HEAD
 /*
  * Copyright (c) 2008, Institute for Software Integrated Systems, Vanderbilt University
  * All rights reserved.
@@ -1293,1682 +1292,4 @@
             listener.federateStateChanged(e);
         }
     }
-
-
-=======
-/*
- * Copyright (c) 2008, Institute for Software Integrated Systems, Vanderbilt University
- * All rights reserved.
- *
- * Permission to use, copy, modify, and distribute this software and its
- * documentation for any purpose, without fee, and without written agreement is
- * hereby granted, provided that the above copyright notice, the following
- * two paragraphs and the author appear in all copies of this software.
- *
- * IN NO EVENT SHALL THE VANDERBILT UNIVERSITY BE LIABLE TO ANY PARTY FOR
- * DIRECT, INDIRECT, SPECIAL, INCIDENTAL, OR CONSEQUENTIAL DAMAGES ARISING OUT
- * OF THE USE OF THIS SOFTWARE AND ITS DOCUMENTATION, EVEN IF THE VANDERBILT
- * UNIVERSITY HAS BEEN ADVISED OF THE POSSIBILITY OF SUCH DAMAGE.
- *
- * THE VANDERBILT UNIVERSITY SPECIFICALLY DISCLAIMS ANY WARRANTIES,
- * INCLUDING, BUT NOT LIMITED TO, THE IMPLIED WARRANTIES OF MERCHANTABILITY
- * AND FITNESS FOR A PARTICULAR PURPOSE.  THE SOFTWARE PROVIDED HEREUNDER IS
- * ON AN "AS IS" BASIS, AND THE VANDERBILT UNIVERSITY HAS NO OBLIGATION TO
- * PROVIDE MAINTENANCE, SUPPORT, UPDATES, ENHANCEMENTS, OR MODIFICATIONS.
- * 
- * @author Harmon Nine
- * 
-*/
-
-package c2w.hla;
-
-import hla.rti.ArrayIndexOutOfBounds;
-import hla.rti.AsynchronousDeliveryAlreadyEnabled;
-import hla.rti.EnableTimeConstrainedPending;
-import hla.rti.EnableTimeRegulationPending;
-import hla.rti.EventRetractionHandle;
-import hla.rti.FederateAlreadyExecutionMember;
-import hla.rti.FederateNotExecutionMember;
-import hla.rti.FederateOwnsAttributes;
-import hla.rti.FederationTimeAlreadyPassed;
-import hla.rti.InvalidFederationTime;
-import hla.rti.InvalidLookahead;
-import hla.rti.InvalidResignAction;
-import hla.rti.LogicalTime;
-import hla.rti.RTIambassador;
-import hla.rti.RTIinternalError;
-import hla.rti.ReceivedInteraction;
-import hla.rti.ReflectedAttributes;
-import hla.rti.ResignAction;
-import hla.rti.SynchronizationLabelNotAnnounced;
-import hla.rti.TimeConstrainedAlreadyEnabled;
-import hla.rti.TimeRegulationAlreadyEnabled;
-import hla.rti.jlc.NullFederateAmbassador;
-import hla.rti.jlc.RtiFactory;
-import hla.rti.jlc.RtiFactoryFactory;
-
-import java.io.File;
-import java.io.IOException;
-import java.util.Comparator;
-import java.util.HashSet;
-import java.util.Set;
-import java.util.concurrent.PriorityBlockingQueue;
-import java.util.concurrent.SynchronousQueue;
-
-import org.portico.impl.hla13.types.DoubleTime;
-import org.portico.impl.hla13.types.DoubleTimeInterval;
-
-import c2w.process.ProcessId;
-
-/**
- * SynchronizedFederate is a class that simplifies interaction with the RTI.
- * <br/><br/>
- * All C2 Wind Tunnel federates should inherit, either directly or indirectly,
- * from SynchronizedFederate.  That is, the inheritance hierarchy for a federate
- * called MYFED should be (leaving out the NullFederateAmbassador from which
- * SynchronizedFederate inherits):
- * <br/><br/>
- * SynchronizedFederate <-- MYFEDBase (Automatically generated) <-- MYFED
- * <br/><br/>
- * or, in the case of using the Melder:
- * <br/><br/>
- * SynchronizedFederate <-- MYFED (melder package) <-- MYFEDBase (Automatically generated) <-- MYFED (scenario package)
- * <br/><br/>
- * The SynchonizedFederate provides the following facilities which simplify the
- * writing of a federate:
- * <ul>
- * <li>RTI creation/destruction ( {@link #createRTI()}, {@link #destroyRTI()} )</li>
- * <li>A means of acquiring a handle to the RTI ( {@link #getRTI()} )</li>
- * <li>Joining a federation ( {@link #joinFederation(String, String)} )</li>
- * <li>Time-constrained enable ( {@link #enableTimeConstrained()} )</li>
- * <li>Time-regulating enable ( {@link #enableTimeRegulation(double)}, {@link #enableTimeRegulation(double, double)} )</li>
- * <li>Asynchronous delivery enable ( {@link #enableAsynchronousDelivery()} )</li>
- * <li>3 standard synchronization points:  "Populate" "Run" and "Resign" and the
- * ability to indicate when your federate has achieved them
- * ( {@link #readyToPopulate()}, {@link #readyToRun()}, {@link #readyToResign()} )</li>
- * <li>Current federate time ( {@link #getCurrentTime()} )</li>
- * <li>Queuing mechanism for incoming RTI-interactions ( {@link #getNextInteraction()},
- * {@link #getNextInteractionNoWait()} ), which simplifies receiving these
- * interactions and avoids the possibility of a ConcurrentAccessAttempted exception.</li>
- * <li>Mechanism for discovering new object-class instances, as well as a queuing
- * mechanism for incoming attribute-reflections ( {@link #getNextObjectReflector()},
- * {@link #getNextObjectReflectorNoWait()} ), which simplifies discovering objects
- * and reflecting their attributes, as well as avoid ConcurrentAccessAttempted
- * exceptions.</li>
- * <li>A means for requesting specific federation times and synchronizing with the
- * federation at these times to send interactions and attribute updates
- * ( {@link AdvanceTimeThread}, {@link AdvanceTimeRequest},
- * {@link #putAdvanceTimeRequest(c2w.hla.SynchronizedFederate.AdvanceTimeRequest)},
- * {@link AdvanceTimeRequest#requestSyncStart()}, {@link AdvanceTimeRequest#requestSyncEnd()},
- * {@link #startAdvanceTimeThread()} )</li>
- * </ul>
- *   
- * @author Harmon Nine
- *
- */
-public class SynchronizedFederate extends NullFederateAmbassador {
-	
-    private RTIambassador _rti;
-
-	public static final String FEDERATION_MANAGER_NAME = "manager";
-
-	public static final String ReadyToPopulateSynch = "readyToPopulate";
-	public static final String ReadyToRunSynch      = "readyToRun";
-	public static final String ReadyToResignSynch   = "readyToResign";
-	
-	public static int logId = 0;
-
-	private Set< String > _achievedSynchronizationPoints = new HashSet< String >();
-	
-	private boolean _timeConstrainedNotEnabled = true;
-	private boolean _timeRegulationNotEnabled = true;
-	private boolean _simEndNotSubscribed = true;
-
-	private boolean _timeAdvanceNotGranted = true;
-	
-	private boolean _advanceTimeThreadNotStarted = true;
-	
-	private String _federateId = "";
-	private String _federationId = "";
-	private File _lockFile;
-    
-	private double _lookahead = 0.0;
-	
-	public void setLookahead( double lookahead ) { _lookahead = lookahead; }
-    public double getLookahead() { return _lookahead; }
-    
-    protected int PGID = 0;
-	
-	public SynchronizedFederate() {
-		// Set process group ID as the same as process ID
-		this.PGID = new ProcessId().setProcessGroupId();
-		// Himanshu: Commenting out waiting for lockfiles (using while loops in federates)
-		//String lockFileName = System.getenv( "EXEDIR" );
-		//if (  ! "".equals( lockFileName )  ) {
-		//	lockFileName += "/";
-		//}
-		//lockFileName += "__lock__";
-		
-		//_lockFile = new File( lockFileName );
-	}
-	
-	public static enum TIME_ADVANCE_MODE {
-		TIME_ADVANCE_REQUEST("TimeAdvanceRequest"), TIME_ADVANCE_REQUEST_AVAILABLE("TimeAdvanceRequestAvailable"), NEXT_EVENT_REQUEST("NextEventRequest"), NEXT_EVENT_REQUEST_AVAILABLE("NextEventRequestAvailable"); 
-
-		private String _name;
-
-		TIME_ADVANCE_MODE(String name) {
-			this._name = name;
-		}
-
-		public String getName() {
-			return _name;
-		}
-
-		@Override
-		public String toString() {
-			return _name;
-		}
-	}
-
-	/**
-	 * Get a handle to the RTI.
-	 * 
-	 * @return handle (of type RTIambassador) to the RTI.  This can be used as
-	 * an argument to {@link InteractionRoot#sendInteraction(RTIambassador)} or
-	 * {@link ObjectRoot#updateAttributeValues(RTIambassador)} calls, for instance.
-	 */
-	public RTIambassador getRTI() { return _rti; }
-	
-	/**
-     * DO NOT USE -- Should only be used directly by the SynchronizedFederate class.
-     * Returns the value of the "timeAdvanceNotGranted" flag.
-     *
-	 * @return true if the requested time advance has not yet been granted, false
-	 * otherwise.
-	 */
-	public boolean getTimeAdvanceNotGranted() { return _timeAdvanceNotGranted; }
-
-	/**
-     * DO NOT USE -- Should only be used directly by the SynchronizedFederate class.
-     * Sets the value of the "timeAdvanceNotGranted" flag.
-	 * 
-	 * @param timeAdvanceNotGranted value to give to the "timeAdvanceNotGranted"
-	 * flag.
-	 */
-	public void setTimeAdvanceNotGranted( boolean timeAdvanceNotGranted ) {
-		_timeAdvanceNotGranted = timeAdvanceNotGranted;
-	}
-
-	/**
-	 * Create the RTI, or, more specifically, acquire a handle to the RTI that
-	 * can be accessed via the {@link #getRTI()} call.
-	 */
-	public void createRTI() throws RTIinternalError {
-	    createRTI( "" );
-	}
-	public void createRTI( String federate_id ) throws RTIinternalError {
-
-        if (  !federate_id.equals( "" )  ) System.out.print( "[" + federate_id + "] federate " );
-        System.out.print( "acquiring connection to RTI ... " );
-		if ( SynchronizedFederate.FEDERATION_MANAGER_NAME.compareTo( federate_id ) != 0) {
-        	// Himanshu: This is a regular federate, wait 20 seconds for federation manager to initialize first
-        	System.out.println("Regular federate waiting 20 secs for Federation Manager to initialize");
-        	try { Thread.sleep( 20000 ); } catch ( Exception e ) { e.printStackTrace(); }
-        }
-        RtiFactory factory = RtiFactoryFactory.getRtiFactory();  
-	    _rti = factory.createRtiAmbassador();
-	    System.out.println( "done." );
-	}
-
-	/**
-	 * Dissociate from the RTI.  This sets the handle to the RTI acquired via
-	 * {@link #createRTI} to null.  Thus, {@link #getRTI()} returns null after
-	 * this call.
-	 */
-	public void destroyRTI() { _rti = null; }
-	
-	/**
-	 * Joins the federate to a particular federation.
-	 * 
-	 * @param federation_id a unique name for the federation to be joined by
-	 * the federate
-	 * @param federate_id a unique name for this federate within the federation
-	 * it is joining.  The name must be unique within a particular federation.
-	 * 
-	 * Supplies true to the argument 'ignoreLockFile'
-	 */
-	public void joinFederation( String federation_id, String federate_id) {
-		this.joinFederation(federation_id, federate_id, true);
-	}
-	/**
-	 * Joins the federate to a particular federation.
-	 * 
-	 * @param federation_id a unique name for the federation to be joined by
-	 * the federate
-	 * @param federate_id a unique name for this federate within the federation
-	 * it is joining.  The name must be unique within a particular federation.
-	 */
-	public void joinFederation( String federation_id, String federate_id, boolean ignoreLockFile ) {
-        this._federateId = federate_id;
-        this._federationId = federation_id;
-		boolean federationNotPresent = true;
-		while( federationNotPresent ) {
-			try {
-				if(!ignoreLockFile) {
-					try {
-						int counter = 0;
-						while( !_lockFile.createNewFile() ) {
-							if ( ++counter >= 60 ) {
-								System.err.println( "ERROR: [" + federate_id + "] federate:  could not open lock file \"" + _lockFile + "\": timeout after 60 seconds.  Exiting." );
-							}
-							try { Thread.sleep( 1000 ); } catch ( Exception e ) { }
-						}
-					} catch( Exception e ) {
-						System.err.println( "ERROR: [" + federate_id + "] federate:  could not open lock file \"" + _lockFile + "\": " + e.getMessage() + ".  Exiting." );
-					}
-				}
-
-				System.out.print( "[" + federate_id + "] federate joining federation [" + federation_id + "] ... " );
-			    synchronized( _rti ) { _rti.joinFederationExecution( federate_id, federation_id, this, null ); }
-			    System.out.println( "done." );
-
-			    if(!ignoreLockFile) {
-			    	_lockFile.delete();
-			    }
-
-				federationNotPresent = false;
-			} catch ( FederateAlreadyExecutionMember f ) {
-				System.err.println( f.getMessage() );
-				return;
-			} catch ( Exception e ) {
-			    System.err.println( e.getMessage() );
-				try { Thread.sleep( 500 ); } catch ( Exception e2 ) { }
-			}
-		}
-
-//		try {
-//		    File lockFile = new File( federation_id + "_" + federate_id + ".lck" );
-//		    FileOutputStream lockFileStream = new FileOutputStream( lockFile );
-//		    lockFileStream.close();
-//		} catch( Exception e ) { }
-
-	}
-
-    /**
-     * Returns the id (name) of the federation in which this federate is running.
-     */
-    public String getFederationId() { return _federationId; }
-
-    /**
-     * Returns the id (name) of this federate as registered with the federation
-     * in which it is running.
-     */
-	public String getFederateId() { return _federateId; }
-	
-	/**
-	 * RTI callback -- DO NOT OVERRIDE.  SynchonizedFederate class uses this
-	 * method to detect that the RTI has made this federate time-constrained.
-	 */
-	@Override
-	public void timeConstrainedEnabled( LogicalTime t ) { _timeConstrainedNotEnabled = false; }
-
-	/**
-	 * When a federate calls this method, it becomes time-constrained within
-	 * its federation.
-	 */
-	public void enableTimeConstrained() throws FederateNotExecutionMember {
-		if ( !_timeConstrainedNotEnabled ) return;
-		
-		boolean timeConstrainedEnabledNotCalled = true;
-		while( timeConstrainedEnabledNotCalled ) {
-			try {
-				synchronized( _rti ) { _rti.enableTimeConstrained(); }
-				timeConstrainedEnabledNotCalled = false;				
-			} catch ( TimeConstrainedAlreadyEnabled t ) {
-				return;
-			} catch ( EnableTimeConstrainedPending e ) {
-				timeConstrainedEnabledNotCalled = false;
-			} catch ( FederateNotExecutionMember f ) {
-				throw f;
-			} catch ( Exception e ) {
-				try { Thread.sleep( 500 ); } catch ( Exception e2 ) { }
-			}
-		}
-		
-		try {
-			synchronized( _rti ) { _rti.tick(); }
-		} catch( Exception e ) { }
-		while( _timeConstrainedNotEnabled ) {
-			try { Thread.sleep( 500 ); } catch( Exception e ) { }
-			try {
-				synchronized( _rti ) { _rti.tick(); }
-			} catch( Exception e ) { }
-		}		
-	}
-
-    /**
-     * RTI callback -- DO NOT OVERRIDE.  SynchonizedFederate class uses this
-     * method to detect that the RTI has made this federate time-regulating.
-     */
-	@Override
-	public void timeRegulationEnabled( LogicalTime t ) { _timeRegulationNotEnabled = false; }
-
-
-    /**
-     * When a federate calls this method, it becomes time-regulating within
-     * its federation.
-     * 
-     * @param time time at which federate wishes to become time-regulating
-     * @param lookahead look-ahead associated with this federate
-     */
-	public void enableTimeRegulation( double time, double lookahead )
-	 throws InvalidFederationTime, InvalidLookahead, FederateNotExecutionMember {
-	
-		if ( !_timeRegulationNotEnabled ) return;
-		
-		boolean timeRegulationEnabledNotCalled = true;
-		while( timeRegulationEnabledNotCalled ) {
-			try {
-				synchronized( _rti ) { _rti.enableTimeRegulation(  new DoubleTime( time ), new DoubleTimeInterval( lookahead )  ); }
-				timeRegulationEnabledNotCalled = false;				
-			} catch ( TimeRegulationAlreadyEnabled t ) {
-				return;
-			} catch ( EnableTimeRegulationPending e ) {
-				timeRegulationEnabledNotCalled = false;
-			} catch ( FederateNotExecutionMember f ) {
-				throw f;
-			} catch ( InvalidFederationTime i) {
-				throw i;
-			} catch ( InvalidLookahead i ) {
-				throw i;
-			} catch ( Exception e ) {
-				try { Thread.sleep( 500 ); } catch ( Exception e2 ) { }
-			}
-		}
-		
-		try {
-			synchronized( _rti ) { _rti.tick(); }
-		} catch( Exception e ) { }
-		while( _timeRegulationNotEnabled ) {
-			try { Thread.sleep( 500 ); } catch( Exception e ) { }
-			try {
-				synchronized( _rti ) { _rti.tick(); }
-			} catch( Exception e ) { }
-		}		
-	}
-	
-	/**
-	 * Ensures that the federate is subscribed to SimEnd interaction.
-	 */
-	private void ensureSimEndSubscription() {
-		
-		if ( _simEndNotSubscribed ) {
-			// Auto-subscribing also ensures that there is no filter set for SimEnd
-			SimEnd.subscribe( getRTI() );
-			_simEndNotSubscribed = false;
-		}
-	}
-
-    /**
-     * Same as {@link #enableTimeRegulation(double, double)}, where the first
-     * argument (that is, "time") is set to 0.
-     * 
-     * @param lookahead look-ahead associated with this federate
-     */
-	public void enableTimeRegulation( double lookahead )
-	 throws InvalidFederationTime, InvalidLookahead, FederateNotExecutionMember {
-	    enableTimeRegulation( 0, lookahead );
-	}
-
-	/**
-	 * Enables asynchronous delivery for the federate.
-	 */
-	public void enableAsynchronousDelivery() {
-	    
-	    boolean asynchronousDeliveryNotEnabled = true;
-	    while( asynchronousDeliveryNotEnabled ) {
-	        try {
-	            getRTI().enableAsynchronousDelivery();
-	            asynchronousDeliveryNotEnabled = false;
-	        } catch ( FederateNotExecutionMember f ) {
-	            System.err.println( "ERROR:  Could not enable asynchronous delivery:  Federate Not Execution Member" );
-	            f.printStackTrace();
-	            return;
-	        } catch ( AsynchronousDeliveryAlreadyEnabled a ) {
-	            return;
-	        } catch ( Exception e ) {
-	            System.err.println( "WARNING:  problem encountered enabling asynchronous delivery:  retry" );
-	            e.printStackTrace();
-	            try { Thread.sleep( 500 ); } catch ( Exception e1 ) { }
-	        }
-	    }
-	}
-
-	public static final int DELETE_OBJECTS                        = ResignAction.DELETE_OBJECTS;
-    public static final int DELETE_OBJECTS_AND_RELEASE_ATTRIBUTES = ResignAction.DELETE_OBJECTS_AND_RELEASE_ATTRIBUTES;
-    public static final int NO_ACTION                             = ResignAction.NO_ACTION;
-    public static final int RELEASE_ATTRIBUTES                    = ResignAction.RELEASE_ATTRIBUTES;
-
-    /**
-	 * Resigns federate from the federation execution.
-	 * 
-	 * @param resignAction action to be performed when resigning.  This must be
-     * one of the following:
-     * 
-     * DELETE_OBJECTS
-     * DELETE_OBJECTS_AND_RELEASE_ATTRIBUTES
-     * NO_ACTION
-     * RELEASE_ATTRIBUTES
-     * 
-	 */
-	public void resignFederationExecution( int resignAction ) {
-
-	    boolean federationNotResigned = true;
-		int Counter=10;
-	    while( federationNotResigned ) {
-	        try {
-	            getRTI().resignFederationExecution( resignAction );
-	            federationNotResigned = false;
-	        } catch ( InvalidResignAction i ) {
-	            System.err.println( "WARNING:  Invalid resign action when attempting to resign federation.  Changing resign action to DELETE_OBJECTS_AND_RELEASE_ATTRIBUTES." );
-	            resignAction = DELETE_OBJECTS_AND_RELEASE_ATTRIBUTES;
-	        } catch ( FederateNotExecutionMember f ) {
-                System.err.println( "WARNING:  While resigning federation:  federate not execution member." );
-                return;
-	        } catch ( FederateOwnsAttributes f ) {
-                System.err.println( "WARNING:  While resigning federation:  federate owns attributes.  Releasing attributes." );
-	            resignAction |= RELEASE_ATTRIBUTES;
-	        } catch ( Exception e ) {
-                System.err.println( "WARNING:  problem encountered while resigning federation execution:  retry" );
-                e.printStackTrace();
-                try { Thread.sleep( 500 ); } catch ( Exception e1 ) { }	            
-				if( Counter-- < 1){
-					System.err.println( "Resigned Failed. Exiting from the Federation" );
-					federationNotResigned = false;
-				}
-	        }
-	    }
-	}
-	
-    /**
-     * Resigns federate from the federation execution with resign action of
-     * DELETE_OBJECTS_AND_RELEASE_ATTRIBUTES.
-     * 
-     */
-	public void resignFederationExecution() {
-	    resignFederationExecution( DELETE_OBJECTS_AND_RELEASE_ATTRIBUTES );
-	}
-	
-	/**
-	 * RTI callback -- DO NOT OVERRIDE.  SynchronizedFederate uses this method
-	 * to determine when a synchronization point has been reached by the
-	 * federation.
-	 */
-	@Override
-    public void federationSynchronized( String label ) {
-    	_achievedSynchronizationPoints.add( label );
-    }
-
-	/**
-	 * Federate should call this method when it has reached an initial stage in
-	 * processing that allows it to "populate" its data structures with
-	 * initializing data from other federates in the federation.  This is before
-	 * full simulation execution begins, and causes the federate to suspend
-	 * execution until all federates in the federation have called this method,
-	 * that is, are "ready to populate."
-	 * 
-	 * @throws FederateNotExecutionMember
-	 * @throws RTIinternalError
-	 */
-    public void readyToPopulate() throws FederateNotExecutionMember, RTIinternalError {
-    	ensureSimEndSubscription();
-    	
-    	achieveSynchronizationPoint( ReadyToPopulateSynch );
-    }
-    
-    /**
-     * Federate should call this method when it has reached a point in execution
-     * where it is ready to run the simulation.  It will cause the federate to
-     * suspend execution until all other federates in the federation called this
-     * method, that is, they also are ready to run the simulation.
-     * 
-     * @throws FederateNotExecutionMember
-     * @throws RTIinternalError
-     */
-    public void readyToRun() throws FederateNotExecutionMember, RTIinternalError {
-    	achieveSynchronizationPoint( ReadyToRunSynch );
-    }
-
-    /**
-     * Federate should call this method when it has reached a point in execution
-     * where it is ready to terminate the simulation.  It will cause the federate
-     * to suspend execution until all other federates in the federation called this
-     * method, that is, they also are ready to terminate the simulation.
-     * 
-     * @throws FederateNotExecutionMember
-     * @throws RTIinternalError
-     */
-    public void readyToResign() throws FederateNotExecutionMember, RTIinternalError {
-    	achieveSynchronizationPoint( ReadyToResignSynch );
-    }
-
-    private void achieveSynchronizationPoint( String label ) throws FederateNotExecutionMember, RTIinternalError {
-		boolean synchronizationPointNotAccepted = true;
-		while( synchronizationPointNotAccepted ) {
-			try {
-				synchronized( _rti ) { _rti.synchronizationPointAchieved( label ); }
-				while(  !_achievedSynchronizationPoints.contains( label )  ) {
-					Thread.sleep( 500 );
-					synchronized( _rti ) { _rti.tick(); }
-				}
-				synchronizationPointNotAccepted = false;
-			} catch ( FederateNotExecutionMember f ) {
-				throw f;
-			} catch ( SynchronizationLabelNotAnnounced s ) {
-				if (  _achievedSynchronizationPoints.contains( label )  ) {
-					synchronizationPointNotAccepted = false;
-				} else {
-					synchronized( _rti ) { 
-						try {
-							_rti.tick();
-						} catch ( RTIinternalError r ) {
-							throw r;
-						} catch ( Exception e ) {
-							try { Thread.sleep( 500 ); } catch ( Exception e2 ) { }							
-						}
-					}
-				}
-			} catch( Exception e ) {
-				try { Thread.sleep( 500 ); } catch ( Exception e2 ) { }
-			}
-		}
-	}
-   
-    /**
-     * RTI callback -- DO NOT OVERRIDE.  The SynchronizedFederate uses this method
-     * to determine if a time to which it has requested the RTI advance has been
-     * reached.
-     */
-    @Override
-    public void timeAdvanceGrant( LogicalTime t ) {
-    	_timeAdvanceNotGranted = false;
-    }
-
-    /**
-     * Returns the current time for this federate.
-     * 
-     * @return the current time for this federate
-     */
-    public double getCurrentTime() {
-    	LogicalTime logicalTime = null;
-    	boolean timeNotAcquired = true;
-    	while( timeNotAcquired ) {
-    		try {
-    			synchronized( getRTI() ) {
-    				logicalTime = getRTI().queryFederateTime();
-    			}
-    			timeNotAcquired = false;
-    		} catch ( FederateNotExecutionMember f) {
-                System.err.println( "SynchronizedFederate:  getCurrentTime:  ERROR:  Federate not execution member" );
-    		    f.printStackTrace();
-    		    return -1;
-    		} catch ( Exception e ) {
-    			System.err.println( "SynchronizedFederate:  getCurrentTime:  Exception caught:  " + e.getMessage() );
-    			e.printStackTrace( System.err );
-    			return -1;
-    		}
-    	}
-
-    	DoubleTime doubleTime = new DoubleTime();
-   		doubleTime.setTo( logicalTime );
-    	return doubleTime.getTime();
-    }
-
-    /**
-     * Returns the current Lower Bound on Time-Stamps (LBTS) for this federate.
-     * 
-     * @return the current LBTS time for this federate
-     */
-    public double getLBTS() {
-    	LogicalTime lbtsTime = null;
-    	boolean timeNotAcquired = true;
-    	while( timeNotAcquired ) {
-    		try {
-    			synchronized( getRTI() ) {
-    				lbtsTime = getRTI().queryLBTS();
-    			}
-    			timeNotAcquired = false;
-    		} catch ( FederateNotExecutionMember f) {
-                System.err.println( "SynchronizedFederate:  getLBTS:  ERROR:  Federate not execution member" );
-    		    f.printStackTrace();
-    		    return -1;
-    		} catch ( Exception e ) {
-    			System.err.println( "SynchronizedFederate:  getLBTS:  Exception caught:  " + e.getMessage() );
-    			e.printStackTrace( System.err );
-    			return -1;
-    		}
-    	}
-
-    	DoubleTime doubleTime = new DoubleTime();
-   		doubleTime.setTo(lbtsTime);
-    	return doubleTime.getTime();
-    }
-
-    /**
-     * When sending an interaction in timestamp order, we should use
-     * currentTime+Lookahead or LBTS whichever is greater. Current Portico RTI
-     * implementation dictates to use a timestamp which is greater than or
-     * equal to federate's LBTS.
-     *
-     * @return the timestamp to use for outgoing TSO interactions
-     */
-    public double getMinTSOTimestamp() {
-    	LogicalTime lbtsTime = null;
-    	LogicalTime logicalTime = null;
-    	boolean timeNotAcquired = true;
-    	while( timeNotAcquired ) {
-    		try {
-    			synchronized( getRTI() ) {
-    				lbtsTime = getRTI().queryLBTS();
-    				logicalTime = getRTI().queryFederateTime();
-    			}
-    			timeNotAcquired = false;
-    		} catch ( FederateNotExecutionMember f) {
-                System.err.println( "SynchronizedFederate:  getMinTSOTimestamp:  ERROR:  Federate not execution member" );
-    		    f.printStackTrace();
-    		    return -1;
-    		} catch ( Exception e ) {
-    			System.err.println( "SynchronizedFederate:  getMinTSOTimestamp:  Exception caught:  " + e.getMessage() );
-    			e.printStackTrace( System.err );
-    			return -1;
-    		}
-    	}
-    	
-    	DoubleTime dtLBTSTime = new DoubleTime();
-   		dtLBTSTime.setTo(lbtsTime);
-   		double dblLBTSTime = dtLBTSTime.getTime();
-
-   		DoubleTime dtLogicalTime = new DoubleTime();
-   		dtLogicalTime.setTo(logicalTime);
-   		double dblLogicalTime = dtLogicalTime.getTime();
-
-   		double timestampWithLogicalTime = dblLogicalTime + getLookahead();
-
-   		if( dblLBTSTime > timestampWithLogicalTime )
-   			return dblLBTSTime;
-   		else
-   			return timestampWithLogicalTime;
-    }
-
-    /**
-     * Synchronous Queue class that the AdvanceTimeThread uses to synchronize
-     * itself with the threads of the federate that are interacting with the RTI.
-     * 
-     * @author Harmon Nine
-     *
-     */
-	public static class SyncQueue extends SynchronousQueue< Object > {
-		public final static long serialVersionUID = 1;
-	}
-
-	/**
-	 * A thread in a federate uses an object of this class to request a federation
-	 * time to which the AdvanceTimeThread should advance.  Once the time is
-	 * reached, the federate thread uses this object to synchronize its execution
-	 * with the AdvanceTimeThread.  That is, the AdvanceTimeThread is prevented
-	 * from advancing the time any further until the federate thread has completed
-	 * its processing for this time. 
-	 * See {@link AdvanceTimeThread}.
-	 * 
-	 * @author Harmon Nine
-	 *
-	 */
-	public static class AdvanceTimeRequest {
-		private static Object object = new Object();
-		
-    	private double _requestedTime;
-    	private double _currentTime = -1;
-    	private SyncQueue _syncQueue;
-    	
-    	/**
-    	 * Creates a new AdvanceTimeRequest with a new (and unique) SyncQueue.
-    	 * 
-    	 * @param requestedTime time at which the federate wishes to perform
-    	 * processing for the simulation.
-    	 */
-    	public AdvanceTimeRequest( double requestedTime ) {
-    	    _requestedTime = requestedTime;
-    	    _syncQueue = new SyncQueue();
-    	}
-
-    	/**
-         * Creates a new AdvanceTimeRequest with a supplied SyncQueue.
-         * 
-         * @param requestedTime time at which the federate wishes to perform
-         * processing for the simulation.
-         * @param syncQueue SyncQueue
-         */
-    	public AdvanceTimeRequest( double requestedTime, SyncQueue syncQueue ) {
-    		_requestedTime = requestedTime;
-    		_syncQueue = syncQueue;
-    	}
-    	
-    	/**
-    	 * returns the time to which the federate thread has requested the
-    	 * AdvanceTimeThread advance using this AdvanceTimeRequest object.
-    	 * 
-    	 * @return time to which the federate thread has requested the
-         * AdvanceTimeThread advance using this AdvanceTimeRequest object
-    	 */
-    	public double getRequestedTime() { return _requestedTime; }
-    	
-    	/**
-    	 * returns the time at which this AdvanceTimeRequest object is actually
-    	 * processed by the AdvanceTimeThread.  Usually, this is the same as the
-    	 * requested time (see {@link #getRequestedTime()}).  However, the current
-    	 * time can be greater than the requested time -- this only happens if the
-    	 * requested time is previous to the current federation time to begin with,
-    	 * and is usually the result of some kind of error in processing by the
-    	 * federate that created and is using this AdvanceTimeRequest.
-    	 * 
-    	 * @return time at which the AdvanceTimeRequest is processed by the
-    	 * AdvanceTimeThread
-    	 */
-    	public double getCurrentTime() { return _currentTime; }
-    	
-    	/**
-    	 * Called by the AdvanceTimeThread ONLY, this method coordinates the
-    	 * AdvanceTimeThread with the federate thread that created and is using
-    	 * this AdvanceTimeRequest object.
-    	 * <p/>
-    	 * Usually, after submitting this AdvanceTimeRequest object to the
-    	 * AdvanceTimeThread, a federate thread calls {@link #requestSyncStart()}
-    	 * on this object.  This causes the federate to suspend execution until
-    	 * the AdvanceTimeThread advances the federate time to the requested time
-    	 * in the AdvanceTimeRequest object.  Once the AdvanceTimeThread does
-    	 * this, it calls this method (that is, threadSyncStart( double )) on
-    	 * the AdvanceTimeRequest object.  This causes the federate thread to
-    	 * resume execution and perform the processing it needs to at the requested
-    	 * time (see {@link AdvanceTimeThread}).
-    	 * 
-    	 * @param currentTime the time at which the AdvanceTimeThread actually
-    	 * processed this AdvanceTimeRequest object.
-    	 */
-    	public void threadSyncStart( double currentTime ) {
-    		_currentTime = currentTime;
-    		threadSyncEnd();
-    	}
-
-        /**
-         * Called by the AdvanceTimeThread ONLY, this method coordinates the
-         * AdvanceTimeThread with the federate thread that created and is using
-         * this AdvanceTimeRequest object.
-         * 
-         * After calling the {@link #threadSyncStart(double)} method, the
-         * {@link AdvanceTimeThread} immediately calls this method (that is, threadSyncEnd()).
-         * This causes it to suspend its execution.  It resumes its execution
-         * when the federate thread using this AdvanceTimeRequest object calls
-         * {@link #requestSyncEnd()} on this object, indicating that it has completed
-         * the processing it needed to perform at the requested time of this
-         * AdvanceTimeRequest object.
-         */
-    	public void threadSyncEnd() {
-    		boolean putNotExecuted = true;
-    		while( putNotExecuted ) {
-    			try {
-    				_syncQueue.put( object );
-    				putNotExecuted = false;
-    			} catch ( InterruptedException i ) { }
-    		}
-    	}
-
-    	/**
-    	 * Called by a federate thread to suspend its execution until the
-    	 * {@link AdvanceTimeThread} advances the federation time to the time
-    	 * requested in this AdvanceTimeRequest object.
-    	 */
-    	public void requestSyncStart() {
-    		boolean takeNotExecuted = true;
-    		while( takeNotExecuted ) {
-    			try {
-    				_syncQueue.take();
-    				takeNotExecuted = false;
-    			} catch ( InterruptedException i ) { }
-    		}
-    	}
-
-        /**
-         * Called by a federate thread to indicate to the {@link AdvanceTimeThread}
-         * that it has completed the processing it needed to perform at the time
-         * requested in this AdvanceTimeRequest object.
-         */
-    	public void requestSyncEnd() {
-    		_currentTime = -1;
-    		requestSyncStart();
-    	}
-	}
-
-    private static class ATRComparator implements Comparator< AdvanceTimeRequest > {
-    	public int compare( AdvanceTimeRequest t1, AdvanceTimeRequest t2 ) {
-    		return (int)Math.signum( t1._requestedTime - t2._requestedTime );
-    	}
-    }
-
-    public static class ATRQueue extends PriorityBlockingQueue< AdvanceTimeRequest > {
-    	
-    	public static final long serialVersionUID = 1;
-    	
-    	public ATRQueue( int size, ATRComparator tatComparator ) {
-    		super( size, tatComparator );
-    	}
-    }
-    	    
-    private ATRQueue _atrQueue = new ATRQueue( 100, new ATRComparator() );
-    
-    
-    /**
-     * DO NOT USE -- Should only be used directly by the SyncronizedFederate class.
-     * This method is used to access a queue of AdvanceTimeRequest objects.
-     * AdvanceTimeRequests are placed on this queue using
-     * {@link #putAdvanceTimeRequest(c2w.hla.SynchronizedFederate.AdvanceTimeRequest)}
-     * and are taken off the queue in order of requested time by the
-     * {@link AdvanceTimeThread}
-     */
-    public ATRQueue getATRQueue() { return _atrQueue; }
-
-    /**
-     * Called by a federate to submit an {@link AdvanceTimeRequest} to the
-     * {@link AdvanceTimeThread}.
-     * 
-     * @param advanceTimeRequest 
-     */
-	public final void putAdvanceTimeRequest( AdvanceTimeRequest advanceTimeRequest ) {
-		_atrQueue.put( advanceTimeRequest );
-	}
-
-	
-	/**
-	 * This class is run in a separate thread and is responsible for temporal
-	 * coordination between the RTI and one or more threads in a given federate.
-	 * The means by which the AdvanceTimeThread is able perform this coordination
-	 * is via objects of the {@link AdvanceTimeRequest} class.  That is, a federate
-	 * thread that has processing to perform at federation time X places this time
-	 * in an AdvanceTimeRequest object and submits it to the AdvanceTimeThread.
-	 * Once the AdvanceTimeThread has advanced to time X, it signals the federate
-	 * thread to start processing and suspends its own execution until this
-	 * processing is complete.  It then goes on to service another
-	 * AdvanceTimeRequest from another thread.
-	 * 
-	 * The program statements in the main federate thread should look like this:
-	 * ------
-	 * // start federate threads that interact with RTI
-	 * thread1.start();
-	 * thread2.start();
-	 * // ...
-	 * // Wait for threads to suspend
-	 * // ...
-	 * // start AdvanceTimeThread
-	 * startAdvanceTimeThread();
-	 * ------
-	 * 
-	 * The program statements in one of the federate threads should look like this:
-	 * ------
-	 * AdvanceTimeRequest atr = null;
-	 * double time = init_time; // Initial time thread needs to interact with RTI.
-     *
-     * // Submit request to AdvanceTimeThread to notify this thread when
-     * // federation time "time" has been reached
-     * atr = putAdvanceTimeRequest( time );
-     *     
-	 * while( true ) {
-     *     
-     *     // Wait for notification from AdvanceTimeThread that federate time "time"
-     *     // has been reached
-     *     atr.requestSyncStart();
-     *     
-     *     // Perform processing for time "time"
-     *     // ...
-     *     
-     *     // Compute next RTI time that processing is needed
-     *     time = next_time;
-     *     
-     *     // Submit request to AdvanceTimeThread to notify this thread when
-     *     // next federation time "time" has been reached.
-     *     // NOTE THAT THIS IS DONE BEFORE "requestSyncEnd()" BELOW, I.E. BEFORE
-     *     // TELLING THE AdvanceTimeThread TO CONTINUE ADVANCING TIME.  IF THIS
-     *     // WHERE DONE AFTER "requestSyncEnd()", IT WOULD RESULT IN A RACE
-     *     // CONDITION.
-     *     AdvanceTimeRequest new_atr = putAdvanceTimeRequest( time );
-     *  
-     *     // Notify AdvanceTimeThread that processing is complete for time "time",
-     *     // so that the AdvanceTimeThread may advance to other times and process
-     *     // other AdvanceTimeRequest's.
-     *     atr.requestSyncEnd();
-	 * 
-	 *     // Reassign atr from new_atr for loop
-	 *     atr = new_atr;
-	 * }
-	 * --------
-	 * 
-	 * 
-	 * @author Harmon Nine
-	 *
-	 */
-    public static class AdvanceTimeThread extends Thread {
-    	
-        // private double _atrStepSize = 0.2;
-
-        private ATRQueue _atrQueue;
-
-    	private SynchronizedFederate _synchronizedFederate;
-    	private RTIambassador _rti;
-    	private TIME_ADVANCE_MODE _timeAdvanceMode = TIME_ADVANCE_MODE.TIME_ADVANCE_REQUEST;
-    	
-    	public AdvanceTimeThread( SynchronizedFederate synchronizedFederate, ATRQueue atrQueue, TIME_ADVANCE_MODE timeAdvanceMode ) {
-    		_synchronizedFederate = synchronizedFederate;
-    		_rti = _synchronizedFederate.getRTI();
-    		_atrQueue = atrQueue;
-    		_timeAdvanceMode = timeAdvanceMode;
-    	}
-    	
-    	public void run() {
-    				
-    		double currentTime = _synchronizedFederate.getCurrentTime();
-    		if ( currentTime < 0 ) return;
-
-    		while( true ) {
-    			AdvanceTimeRequest advanceTimeRequest = null;
-    			advanceTimeRequest = _atrQueue.peek();
-    			if ( advanceTimeRequest == null ) {
-    				break;
-    			}
-    				
-    			
-				boolean takeNotExecuted = true;
-				while( takeNotExecuted ) {
-					try {
-						advanceTimeRequest = _atrQueue.take();
-						takeNotExecuted = false;
-					} catch ( InterruptedException i ) { }
-				}
-
-				DoubleTime timeRequest = null;
-				// System.out.println("Current time = " + currentTime + ", and ATR's requested time = " + advanceTimeRequest.getRequestedTime());
-				if ( advanceTimeRequest.getRequestedTime() > currentTime ) {
-					timeRequest = new DoubleTime( advanceTimeRequest.getRequestedTime() );
-				} else {
-					advanceTimeRequest.threadSyncStart( currentTime );
-					advanceTimeRequest.threadSyncEnd();
-					continue;
-				}
-    			
-    			if ( timeRequest != null ) {
-    				_synchronizedFederate.setTimeAdvanceNotGranted( true );
-
-    				boolean tarNotCalled = true;
-    				while( tarNotCalled ) {
-    					try {
-    						// System.out.println( "TimeAdvanceThread: Using " + _timeAdvanceMode + " to request time: " + timeRequest.getTime() );
-    						synchronized( _rti ) {
-    							if(_timeAdvanceMode == TIME_ADVANCE_MODE.TIME_ADVANCE_REQUEST) {
-    								_rti.timeAdvanceRequest( timeRequest );
-    								// System.out.println( "TimeAdvanceThread: Called timeAdvanceRequest() to go to: " + timeRequest.getTime() );
-    							} else if(_timeAdvanceMode == TIME_ADVANCE_MODE.NEXT_EVENT_REQUEST) {
-    								_rti.nextEventRequest( timeRequest );
-    								// System.out.println( "TimeAdvanceThread: Using nextEventRequest() to go to: " + timeRequest.getTime() );
-    							} else if(_timeAdvanceMode == TIME_ADVANCE_MODE.TIME_ADVANCE_REQUEST_AVAILABLE) {
-    								_rti.timeAdvanceRequestAvailable( timeRequest );
-    								// System.out.println( "TimeAdvanceThread: Using timeAdvanceRequestAvailable() to go to: " + timeRequest.getTime() );
-    							} else if(_timeAdvanceMode == TIME_ADVANCE_MODE.NEXT_EVENT_REQUEST_AVAILABLE) {
-    								_rti.nextEventRequestAvailable( timeRequest );
-    								// System.out.println( "TimeAdvanceThread: Using nextEventRequestAvailable() to go to: " + timeRequest.getTime() );
-    							}
-    						}
-    						tarNotCalled = false;
-    					} catch ( FederationTimeAlreadyPassed f ) {
-    						System.err.println( "Time already passed detected." );
-    	                    _synchronizedFederate.setTimeAdvanceNotGranted( false );
-    						tarNotCalled = false;
-    					} catch ( Exception e ) { }
-    				}
-    				
-    				while( _synchronizedFederate.getTimeAdvanceNotGranted() ) {
-    					try {
-    						synchronized( _rti ) { _rti.tick(); }
-    					} catch ( Exception e ) { }
-    					try { Thread.sleep( 10 ); } catch ( Exception e ) { }
-    				}
-
-					currentTime = _synchronizedFederate.getCurrentTime();
-    			}
-    			
-    			if ( advanceTimeRequest != null ) {
-					advanceTimeRequest.threadSyncStart( currentTime );
-					advanceTimeRequest.threadSyncEnd();
-    			}
-    		}
-    	}
-
-    }
-
-    /**
-     * Start the {@link AdvanceTimeThread}
-     * Assumes the federate is a lookahead value greater than zero. Uses
-     * {@link hla.rti.RTIambassador#timeAdvanceRequest()} for advancing
-     * federates time.
-     */
-    protected void startAdvanceTimeThread() {
-    	if ( _advanceTimeThreadNotStarted ) {
-    		(  new AdvanceTimeThread( this, this._atrQueue, TIME_ADVANCE_MODE.TIME_ADVANCE_REQUEST )  ).start();
-    		_advanceTimeThreadNotStarted = false;
-    	}
-    }
-
-    /**
-     * Start the {@link AdvanceTimeThread}
-     * @param TIME_ADVANCE_MODE If
-     * {@link TIME_ADVANCE_MODE.TIME_ADVANCE_REQUEST_AVAILABLE} or
-     * {@link TIME_ADVANCE_MODE.NEXT_EVENT_REQUEST_AVAILABLE} is used, the
-     * federate's lookahead value is allowed to be zero. For other two cases,
-     * federate's lookahead must be greater than zero.
-     */
-    protected void startAdvanceTimeThread(TIME_ADVANCE_MODE timeAdvanceMode) {
-    	if ( _advanceTimeThreadNotStarted ) {
-    		(  new AdvanceTimeThread( this, this._atrQueue, timeAdvanceMode )  ).start();
-    		_advanceTimeThreadNotStarted = false;
-    	}
-    }
-
-    private static class InteractionRootComparator implements Comparator< InteractionRoot > {
-        public int compare( InteractionRoot interactionRoot1, InteractionRoot interactionRoot2 ) {
-        	// System.out.println("Comparing IR1 and IR2");
-        	// System.out.println("IR1 = " + interactionRoot1);
-        	// System.out.println("IR2 = " + interactionRoot2);
-
-        	C2WInteractionRoot c2wIR1 = (C2WInteractionRoot) interactionRoot1;
-        	C2WInteractionRoot c2wIR2 = (C2WInteractionRoot) interactionRoot2;
-        	double agtIR1 = c2wIR1.get_actualLogicalGenerationTime();
-        	double agtIR2 = c2wIR2.get_actualLogicalGenerationTime();
-
-            // System.out.println("IR1-ID = " + interactionRoot1.getUniqueID() + ", IR2-ID = " + interactionRoot2.getUniqueID());
-            // System.out.println("IR1-Time = " + interactionRoot1.getTime() + ", IR2-Time = " + interactionRoot2.getTime());
-            // System.out.println("IR1-ActualGenerationTime = " + agtIR1 + ", IR2-ActualGenerationTime = " + agtIR2);
-
-        	if ( interactionRoot1.getTime() < interactionRoot2.getTime() ) {
-        		// System.out.println("IR1-time < IR2-time, so returning -1");
-        		return -1;
-        	}
-            if ( interactionRoot1.getTime() > interactionRoot2.getTime() ) {
-            	// System.out.println("IR1-time > IR2-time, so, returning 1");
-            	return 1;
-            }
-            if ( agtIR1 < agtIR2 ) {
-            	// System.out.println("IR1-actualGenerationTime < IR2-actualGenerationTime, so returning -1");
-            	return -1;
-            }
-            if ( agtIR1 > agtIR2 ) {
-            	// System.out.println("IR1-actualGenerationTime > IR2-actualGenerationTime, so returning 1");
-            	return 1;
-            }
-            if ( interactionRoot1.getUniqueID() < interactionRoot2.getUniqueID() ) {
-            	// System.out.println("IR1-uniqueID < IR2-uniqueID, so returning -1");
-            	return -1;
-            }
-            if ( interactionRoot1.getUniqueID() > interactionRoot2.getUniqueID() ) {
-            	// .println("IR1-uniqueID > IR2-uniqueID, so returning 1");
-            	return 1;
-            }
-
-            // System.out.println("No difference at all between IR1 and IR2, so returning 0");
-            return 0;
-        }
-    }
-
-    private static PriorityBlockingQueue< InteractionRoot > _interactionQueue = new PriorityBlockingQueue< InteractionRoot >( 10, new InteractionRootComparator() );
-
-    /**
-     * DO NOT USE -- Should only be used directly by the SyncronizedFederate class.
-     * This method places an interaction on a queue internal to the {@link InteractionRoot}
-     * class.  Usu. this interaction has just been received from the RTI using
-     * the {@link #receiveInteraction(int, ReceivedInteraction, byte[])} or
-     * {@link #receiveInteraction(int, ReceivedInteraction, byte[], LogicalTime, EventRetractionHandle)}
-     * callback method.
-     * 
-     * @param interactionRoot reference to an interaction.  This could be an
-     * instance of any interaction in the federation, as InteractionRoot will
-     * always be its highest super class.
-     */
-    public static void addInteraction( InteractionRoot interactionRoot ) {
-        _interactionQueue.add( interactionRoot );
-        // System.out.println("Received: " + interactionRoot);
-    }
-    
-    /**
-     * Gets the next interaction that was received from the RTI, waiting for an
-     * interaction if none are currently available.  The interaction is retrieved
-     * from a queue that is internal to the {@link InteractionRoot} class.  The
-     * queue is ordered by the timestamp of the interactions, with "receive-order"
-     * interactions being placed at the front of the queue (they are given a
-     * timestamp of -1).
-     * 
-     * Note that the type of the reference returned by this method is always
-     * "InteractionRoot", as this is the highest super-class for all interactions.
-     * If a reference to the actual class of the interaction is desired, then
-     * this InteractionRoot reference will have to be cast up the inheritance
-     * hierarchy.
-     * 
-     * @return the next interaction received from the RTI in order of timestamp,
-     * where receive-order interactions have a timestamp of -1.
-     */
-    public static InteractionRoot getNextInteraction() {
-        InteractionRoot interactionRoot = null;
-        boolean takeNotComplete = true;
-        while( takeNotComplete ) {
-            try {
-                interactionRoot = _interactionQueue.take();
-                takeNotComplete = false;
-            } catch ( InterruptedException i ) { }
-            
-        }
-        return interactionRoot;
-    }
-    
-    /**
-     * Returns a boolean value indicating that there are interactions from the
-     * RTI that can be retrieved via the {@link #getNextInteraction()} or
-     * {@link #getNextInteractionNoWait()} methods.
-     * 
-     * @return true if there are interactions available on the queue internal
-     * to the {@link InteractionRoot} class.  False, otherwise.
-     */
-    public static boolean isNotEmpty() {
-        return !_interactionQueue.isEmpty();
-    }
-
-    /**
-     * Like {@link #getNextInteraction()}, but returns immediately with a null
-     * value if no interaction is available.
-     * 
-     * @return the next interaction received from the RTI in order of timestamp,
-     * where receive-order interactions have a timestamp of -1, or null if there
-     * are no interactions currently available
-     */
-    public static InteractionRoot getNextInteractionNoWait() {
-        InteractionRoot interactionRoot = _interactionQueue.poll();
-        // System.out.println( "Removed interaction from queue (poll), size now = " + _interactionQueue.size() );
-        return interactionRoot;
-    }
-
-    /**
-     * This should be overridden in the base classes of all federates
-     */
-    public boolean isMapperFederate() {
-    	return false;
-    }
-    
-	private boolean unmatchingFedFilterProvided( InteractionRoot interactionRoot ) {
-		if( !isMapperFederate() ) {
-		    C2WInteractionRoot c2wInteractionRoot = ( C2WInteractionRoot ) interactionRoot;
-		    String fedFilter = c2wInteractionRoot.get_federateFilter();
-		    if( fedFilter != null ) {
-		    	fedFilter = fedFilter.trim();
-	            if( ( fedFilter.length() > 0 ) && ( fedFilter.compareTo( getFederateId() ) != 0 ) ) {
-	                // System.out.println("Filtering due to fed filter: " + fedFilter);
-	                // System.out.println("Filtered interaction was: " + interactionRoot);
-	                return true;
-	            }
-		    }
-		}
-	    return false;
-	}
-
-
-    /**
-     * RTI callback -- DO NOT OVERRIDE.  SynchronizedFederate uses this method
-     * to accept receive-order interactions from the RTI.
-     * 
-     * To access an interaction received from the RTI, use {@link #getNextInteraction()}
-     * or {@link #getNextInteractionNoWait()}.
-     * 
-     * @param interactionClass integer handle (RTI assigned) indicating the class
-     * of interaction being received
-     * @param theInteraction data structure containing the parameter data for the
-     * received interaction
-     * @param userSuppliedTag optional tag provided by the federate that sent the
-     * interaction.  Currently ignored.
-     */
-    @Override
-    public void receiveInteraction(
-     int interactionClass, ReceivedInteraction theInteraction, byte[] userSuppliedTag
-    ) {
-    	// System.out.println( "SynchronizedFederate::receiveInteraction (no time) for interactionHandle: " + interactionClass);
-    	receiveInteractionSF( interactionClass, theInteraction, userSuppliedTag );
-    }
-
-    public final void receiveInteractionSF(
-     int interactionClass, ReceivedInteraction theInteraction, byte[] userSuppliedTag
-    ) {
-        // Himanshu: We normally use only TSO updates, so this shouldn't be
-        // called, but due to an RTI bug, it seemingly is getting called. So,
-        // for now, use the federate's current time or LBTS whichever is greater
-        // as the timestamp
-    	
-        DoubleTime assumedTimestamp = new DoubleTime();
-        if( getLBTS() >= getCurrentTime() ) {
-        	assumedTimestamp.setTime( getLBTS() );
-        } else {
-        	assumedTimestamp.setTime( getCurrentTime() );
-        }
-        
-        InteractionRoot ir = InteractionRoot.create_interaction( interactionClass, theInteraction );
-    	if (!unmatchingFedFilterProvided(ir)) {
-	    	handleIfSimEnd( interactionClass, theInteraction, assumedTimestamp );
-	        addInteraction( ir );
-	        createLog(interactionClass,theInteraction,assumedTimestamp);
-    	}
-    }
-
-
-    /**
-     * RTI callback -- DO NOT OVERRIDE.  SynchronizedFederate uses this method
-     * to accept timestamp-order interactions from the RTI.
-     * 
-     * To access an interaction received from the RTI, use {@link #getNextInteraction()}
-     * or {@link #getNextInteractionNoWait()}.
-     * 
-     * @param interactionClass integer handle (RTI assigned) indicating the class
-     * of interaction being received
-     * @param theInteraction data structure containing the parameter data for the
-     * received interaction
-     * @param userSuppliedTag optional tag provided by the federate that sent the
-     * interaction.  Currently ignored.
-     * @param theTime timestamp of the received interaction
-     * @param retractionHandle a handle that allows the federate that sent the
-     * interaction to retract it.  Currently ignored.
-     */
-    @Override
-    public void receiveInteraction(
-     int interactionClass,
-     ReceivedInteraction theInteraction,
-     byte[] userSuppliedTag,
-     LogicalTime theTime,
-     EventRetractionHandle retractionHandle
-    ) {
-    	// System.out.println( "SynchronizedFederate::receiveInteraction (with time) for interactionHandle: " + interactionClass);
-    	this.receiveInteractionSF( interactionClass, theInteraction, userSuppliedTag, theTime, retractionHandle );
-    }
-
-    public final void receiveInteractionSF(
-     int interactionClass,
-     ReceivedInteraction theInteraction,
-     byte[] userSuppliedTag,
-     LogicalTime theTime,
-     EventRetractionHandle retractionHandle
-    ) {
-    	InteractionRoot ir = InteractionRoot.create_interaction( interactionClass, theInteraction, theTime );
-    	if (!unmatchingFedFilterProvided(ir)) {
-	    	handleIfSimEnd( interactionClass, theInteraction, theTime );
-	        addInteraction( ir );
-	        createLog(interactionClass,theInteraction,theTime);
-    	}
-    }
-    
-    protected void handleIfSimEnd( int interactionClass, ReceivedInteraction theInteraction, LogicalTime theTime ) {
-        if (  SimEnd.match( interactionClass )  ) {
-            System.out.println( getFederateId() + ": SimEnd interaction received, exiting..." );
-            createLog( interactionClass, theInteraction, theTime );
-            try {
-            	getRTI().resignFederationExecution(ResignAction.DELETE_OBJECTS);
-            } catch (Exception e) {
-            	System.out.println("Error during resigning federate: " + getFederateId());
-            	e.printStackTrace();
-            }
-            
-            // Wait for 10 seconds for Federation Manager to recognize that the federate has resigned.
-            try { Thread.sleep( 10000 ); } catch ( Exception e ) { e.printStackTrace(); }
-            
-            // Kill the entire process group
-            String killCommand = "kill -15 -" + this.PGID;
-            try {
-            	System.out.println("Killing Federate " + getFederateId() + " with kill command: " + killCommand);
-				Runtime.getRuntime().exec(killCommand);
-			} catch (IOException e) {
-				System.out.println("Exception while killing the process group");
-				e.printStackTrace();
-			}
-            // Exit
-            System.exit(0);
-        }
-    }
-    
-    /**
-     * This class serializes reflections of the attributes of object class
-     * instances that come in from the RTI.  An object of this class contains:
-     * 
-     * - a reference to the object class instance for whom attribute reflections
-     * have been received
-     * - the reflected attributes and their new (reflected) values
-     * - the timestamp of the reflections
-     * 
-     * This class is necessary because potentially many attribute reflections
-     * can come in from the RTI before a federate thread processes them.  If the
-     * reflections were simply performed when they came in, such a federate thread
-     * could miss several reflections.
-     * 
-     * Instead, this class allows a federate thread to apply the reflections
-     * itself.  The thread calls either {@link SynchronizedFederate#getNextObjectReflector()}
-     * or {@link SynchronizedFederate#getNextObjectReflectorNoWait()} to get the
-     * next ObjectReflector.  It then calls {@link SynchronizedFederate.ObjectReflector#reflect()}
-     * on this ObjectReflector to apply the attribute reflections for the object
-     * class instance it contains, and then calls {@link SynchronizedFederate.ObjectReflector#getObjectRoot()}
-     * to retrieve this instance.
-     * 
-     * @author Harmon Nine
-     *
-     */
-    public static class ObjectReflector {
-        private int _objectHandle;
-        private ReflectedAttributes _reflectedAttributes;
-        private double _time;
-        
-        /**
-         * DO NOT USE -- Should only be used directly by the SyncronizedFederate class.
-         * The {@link SynchronizedFederate#reflectAttributeValues(int, ReflectedAttributes, byte[])}
-         * method uses this constructor to create a new "receive-order" ObjectReflector.
-         */
-        public ObjectReflector( int objectHandle, ReflectedAttributes reflectedAttributes ) {
-            _objectHandle = objectHandle;
-            _reflectedAttributes = reflectedAttributes;
-        }
-
-        /**
-         * DO NOT USE -- Should only be used directly by the SyncronizedFederate class.
-         * The {@link SynchronizedFederate#reflectAttributeValues(int, ReflectedAttributes, byte[], LogicalTime, EventRetractionHandle)}
-         * method uses this constructor to create a new "timestamp-order" ObjectReflector.
-         */
-        public ObjectReflector( int objectHandle, ReflectedAttributes reflectedAttributes, LogicalTime logicalTime ) {
-            _objectHandle = objectHandle;
-            _reflectedAttributes = reflectedAttributes;
-            DoubleTime doubleTime = new DoubleTime();
-            doubleTime.setTo( logicalTime );
-            _time = doubleTime.getTime();
-        }
-        
-        /**
-         * A federate or federate thread calls this method to perform the attribute
-         * reflections contained in this ObjectReflector object to the object class
-         * instance contained by this ObjectReflector object.
-         */
-        public void reflect() {
-            if ( _time < 0 ) ObjectRoot.reflect( _objectHandle, _reflectedAttributes );
-            else             ObjectRoot.reflect( _objectHandle, _reflectedAttributes, _time );
-        }
-        
-        /**
-         * A federate or federate thread calls this method to retrieve the object
-         * class instance contained by the ObjectReflector object.  Note that if
-         * this is done before {@link #reflect()} is called, the instance will not have
-         * the attribute reflections contained in this ObjectReflector object.
-         * 
-         * Note that the type of the reference returned by this method is always
-         * "ObjectRoot", as this is the highest super-class for all object class
-         * instances.  If a reference to the actual class of the instance is desired,
-         * then this ObjectRoot reference will have to be cast up the inheritance
-         * hierarchy.
-         * 
-         * @return the object class instance contained by the ObjectReflector object. 
-         */
-        public ObjectRoot getObjectRoot() { return ObjectRoot.getObject( _objectHandle ); }
-        public double getTime() { return _time; }
-        public int getUniqueID() { return getObjectRoot().getUniqueID(); }
-    }
-
-    private static class ObjectReflectorComparator implements Comparator< ObjectReflector > {
-        public int compare( ObjectReflector objectReflection1, ObjectReflector objectReflection2 ) {
-            if ( objectReflection1.getTime() < objectReflection2.getTime() ) return -1;
-            if ( objectReflection1.getTime() > objectReflection2.getTime() ) return 1;
-
-            if ( objectReflection1.getUniqueID() < objectReflection2.getUniqueID() ) return -1;
-            if ( objectReflection1.getUniqueID() > objectReflection2.getUniqueID() ) return 1;
-
-            return 0;
-        }
-    }
-
-    private static PriorityBlockingQueue< ObjectReflector > _objectReflectionQueue = new PriorityBlockingQueue< ObjectReflector >( 10, new ObjectReflectorComparator() );
-
-    
-    /**
-     * DO NOT USE -- Should only be used directly by the SyncronizedFederate class.
-     * This method places an ObjectReflector on a queue internal to the
-     * {@link ObjectRoot} class.  Usu. this ObjectReflector contains attribute
-     * reflections that have just been received from the RTI using
-     * the {@link #reflectAttributeValues(int, ReflectedAttributes, byte[])} or
-     * {@link #reflectAttributeValues(int, ReflectedAttributes, byte[], LogicalTime, EventRetractionHandle)}
-     * callback method.  In this method, the attribute reflections are "receive-order".
-     * 
-     * @param objectHandle handle (RTI assigned) to the object class instance for
-     * which the reflected attributes are to be applied
-     * @param reflectedAttributes attribute reflections for the object class
-     * instance corresponding to objectHandle
-     */
-    public static void addObjectReflector( int objectHandle, ReflectedAttributes reflectedAttributes ) {
-        _objectReflectionQueue.add(  new ObjectReflector( objectHandle, reflectedAttributes )  );
-    }
-    
-    /**
-     * DO NOT USE -- Should only be used directly by the SyncronizedFederate class.
-     * This method like the {@link #addObjectReflector(int, ReflectedAttributes)}
-     * method, except it is for attribute reflections that are "timestamp-ordered".
-     * 
-     * @param objectHandle handle (RTI assigned) to the object class instance for
-     * which the reflected attributes are to be applied
-     * @param reflectedAttributes attribute reflections for the object class
-     * instance corresponding to objectHandle
-     * @param logicalTime timestamp of the attribute reflections
-     */
-    public static void addObjectReflector( int objectHandle, ReflectedAttributes reflectedAttributes, LogicalTime logicalTime ) {
-        _objectReflectionQueue.add(  new ObjectReflector( objectHandle, reflectedAttributes, logicalTime )  );
-    }
-
-    /**
-     * Gets the next ObjectReflector from a queue that is internal to the {@link ObjectRoot}
-     * class, waiting for an ObjectReflector is none are currently on the queue. 
-     * The queue is ordered by the timestamp of the attribute reflections in the
-     * ObjectReflector's, with ObjectReflectors having "receive-order" attribute
-     * reflections being placed at the front of the queue (they are given a
-     * timestamp of -1).
-     *
-     * @return the next ObjectReflector on the ObjectRoot class queue in the order
-     * of timestamp of their contained attribute reflections, where receive-order
-     * attribute reflections have a timestamp of -1.
-     */
-    public static ObjectReflector getNextObjectReflector() {
-        ObjectReflector objectReflection = null;
-        boolean takeNotComplete = true;
-        while( takeNotComplete ) {
-            try {
-                objectReflection = _objectReflectionQueue.take();
-                takeNotComplete = false;
-            } catch ( InterruptedException i ) { }
-            
-        }
-        return objectReflection;
-    }
-
-    /**
-     * Like {@link #getNextObjectReflector()}, except returns null
-     * if there are no ObjectReflectors on the queue.
-     * 
-     * @return
-     */
-    public static ObjectReflector getNextObjectReflectorNoWait() {
-        return _objectReflectionQueue.poll();
-    }
-
-    /**
-     * RTI callback -- DO NOT OVERRIDE.  SynchonizedFederate class uses this
-     * method to detect new instances of object classes to which a federate has
-     * subscribed that have been created by other federates in the federation.
-     * When such an instance is detected, the SynchronizedFederate directs the
-     * {@link ObjectRoot} class to create a local instance of this object and
-     * place it in a table local to the ObjectRoot class.  This table is indexed
-     * by the handles (RTI assigned) of the instances.
-     * 
-     * @param theObject handle (RTI assigned) of a new object class instance that
-     * has been created by another federate in the federation and accounced on
-     * the RTI.
-     * @param theObjectClass handle (RTI assigned) of the object class to which the
-     * new instance belongs.
-     * @param objectName name of the new object class instance (currently ignored).
-     */
-    @Override
-    public void discoverObjectInstance( int theObject, int theObjectClass, String objectName ) {
-       ObjectRoot.discover( theObjectClass, theObject );
-    }
-
-    /**
-     * RTI callback -- DO NOT OVERRIDE.  SynchonizedFederate class uses this
-     * method to receive receive-order attribute reflections for an object class
-     * instance.  This instance should already have been detected by the
-     * {@link #discoverObjectInstance(int, int, String)} method.  Attribute reflections
-     * for a given object class instance are not immediately applied to the
-     * instance.  Rather, they are packaged along with the instance into an
-     * {@link ObjectReflector}, which allows the federate code to apply the
-     * attribute reflections to the instance on demand.  The attribute reflections
-     * received by this method have "receive" ordering, and so are given a -1
-     * timestamp.
-     * 
-     * To access the ObjectReflector created here, use {@link #getNextObjectReflector()}
-     * or {@link #getNextObjectReflectorNoWait()}.
-     * 
-     * @param theObject handle (RTI assigned) of the object class instance to which
-     * the attribute reflections are to be applied
-     * @param theAttributes data structure containing attribute reflections for
-     * the object class instance, i.e. new values for the instance's attributes.
-     * @param userSuppliedTag optional tag provided by the federate that sent the
-     * interaction.  Currently ignored.
-     */
-    @Override
-    public void reflectAttributeValues( int theObject, ReflectedAttributes theAttributes, byte[] userSuppliedTag) {
-        addObjectReflector( theObject, theAttributes );
-
-        // Himanshu: We normally use only TSO updates, so this shouldn't be
-        // called, but due to an RTI bug, it seemingly is getting called. So,
-        // for now, use the federate's current time or LBTS whichever is greater
-        // as the timestamp
-        DoubleTime assumedTimestamp = new DoubleTime();
-        if( getLBTS() >= getCurrentTime() ) {
-        	assumedTimestamp.setTime( getLBTS() );
-        } else {
-        	assumedTimestamp.setTime( getCurrentTime() );
-        }
-        createLog(theObject, theAttributes, assumedTimestamp);
-    }
-
-    /**
-     * RTI callback -- DO NOT OVERRIDE.  SynchonizedFederate class uses this
-     * method to receive timestamp-order attribute reflections for an object class
-     * instance.  This is like the {@link #reflectAttributeValues(int, ReflectedAttributes, byte[])}
-     * method, but receives timestamp-order, rather than receive-order, attribute
-     * reflections.
-     * 
-     * To access the ObjectReflector created here, use {@link #getNextObjectReflector()}
-     * or {@link #getNextObjectReflectorNoWait()}.
-     * 
-     * @param theObject handle (RTI assigned) of the object class instance to which
-     * the attribute reflections are to be applied
-     * @param theAttributes data structure containing attribute reflections for
-     * the object class instance, i.e. new values for the instance's attributes.
-     * @param userSuppliedTag optional tag provided by the federate that sent the
-     * interaction.  Currently ignored.
-     * @param theTime timestamp of the received interaction
-     * @param retractionHandle a handle that allows the federate that sent the
-     * interaction to retract it.  Currently ignored.
-     */
-    @Override
-    public void reflectAttributeValues(
-     int theObject,
-     ReflectedAttributes theAttributes,
-     byte[] userSuppliedTag,
-     LogicalTime theTime,
-     EventRetractionHandle retractionHandle
-    ) {
-    	addObjectReflector( theObject, theAttributes, theTime );
-        createLog(theObject, theAttributes, theTime);
-    }
-
-    protected void createLog(
-    		final int interactionClass,
-    		final ReceivedInteraction theInteraction, 
-    		final LogicalTime theTime
-    ){
-    	if(!InteractionRoot.enableSubLog) return;
-    	
-    	
-    	Thread t = new Thread(new Runnable() {
-            public void run() {
-                try {
-                	String logIdLocal = null;
-                	synchronized( SynchronizedFederate.class ) {
-                		logIdLocal = Integer.toString( logId++ );
-                	}
-                    String interactionName = InteractionRoot.get_simple_class_name( interactionClass ); 
-                    double time = 0;
-                    if(theTime!=null){
-                        DoubleTime doubleTime = new DoubleTime();           
-                        doubleTime.setTo( theTime );
-                        time = doubleTime.getTime();
-                    }
-                    for(int i=0; i<theInteraction.size();i++){
-                        String parameter = InteractionRoot.get_parameter_name(theInteraction.getParameterHandle(i));
-                        String value = new String(theInteraction.getValue(i));  
-                        String type = new String(InteractionRoot._datamemberTypeMap.get(parameter));                
-                        C2WLogger.addLog( interactionName+"_sub_"+_federateId, time, parameter, value, type, InteractionRoot.subLogLevel, logIdLocal );
-                    }
-                } catch (ArrayIndexOutOfBounds e) {
-                    e.printStackTrace();
-                }
-            }
-        });
-    	t.start();
-    }
-    
-    protected void createLog(
-    		final int objectHandle,
-    		final ReflectedAttributes reflectedAttributes, 
-    		final LogicalTime theTime
-    ){
-    	if(ObjectRoot._subAttributeLogMap.isEmpty()) return;
-    	Thread t = new Thread(new Runnable() {
-            public void run() {
-                try {
-                	String logIdLocal = null;
-                	synchronized( SynchronizedFederate.class ) {
-                		logIdLocal = Integer.toString( logId++ );
-                	}
-                    String objectName = ObjectRoot.getObject( objectHandle ).getSimpleClassName();
-                    double time = 0;
-                    if(theTime!=null){
-                        DoubleTime doubleTime = new DoubleTime();           
-                        doubleTime.setTo( theTime );
-                        time = doubleTime.getTime();
-                    }
-                    for(int i=0; i<reflectedAttributes.size();i++){
-                        String attribute = ObjectRoot.get_attribute_name(reflectedAttributes.getAttributeHandle(i));
-                        if(!ObjectRoot._subAttributeLogMap.containsKey(attribute)) continue;
-                        String value = new String(reflectedAttributes.getValue(i)); 
-                        String type = new String(ObjectRoot._datamemberTypeMap.get(attribute));
-                        String loglevel = ObjectRoot._subAttributeLogMap.get(attribute);                       
-                        C2WLogger.addLog( objectName+"_"+attribute+"_sub_"+_federateId, time, attribute, value, type, loglevel, logIdLocal );
-                    }
-                } catch (ArrayIndexOutOfBounds e) {
-                    e.printStackTrace();
-                }
-            }
-        });
-    	t.start();
-    }
->>>>>>> f6d46d92
 }